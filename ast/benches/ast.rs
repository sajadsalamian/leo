// Copyright (C) 2019-2020 Aleo Systems Inc.
// This file is part of the Leo library.

// The Leo library is free software: you can redistribute it and/or modify
// it under the terms of the GNU General Public License as published by
// the Free Software Foundation, either version 3 of the License, or
// (at your option) any later version.

// The Leo library is distributed in the hope that it will be useful,
// but WITHOUT ANY WARRANTY; without even the implied warranty of
// MERCHANTABILITY or FITNESS FOR A PARTICULAR PURPOSE. See the
// GNU General Public License for more details.

// You should have received a copy of the GNU General Public License
// along with the Leo library. If not, see <https://www.gnu.org/licenses/>.

use leo_ast::LeoAst;

<<<<<<< HEAD
use criterion::{black_box, criterion_group, criterion_main, Criterion};
use std::path::Path;

fn leo_ast<'ast>(filepath: &'ast Path, program_string: &'ast str) {
    let result = LeoAst::<'ast>::new(filepath, program_string).unwrap();
    black_box(result);
=======
use criterion::{criterion_group, criterion_main, Criterion};
use std::path::{Path, PathBuf};

fn leo_ast<'ast>(filepath: &'ast PathBuf, program_string: &'ast str) -> LeoAst<'ast> {
    LeoAst::<'ast>::new(filepath, program_string).unwrap()
>>>>>>> c871de27
}

fn criterion_benchmark(c: &mut Criterion) {
    let filepath = Path::new("./main.leo").to_path_buf();
    let program_string = include_str!("./main.leo");

    c.bench_function("LeoAst::new", |b| b.iter(|| leo_ast(&filepath, program_string)));
}

criterion_group!(benches, criterion_benchmark);
criterion_main!(benches);<|MERGE_RESOLUTION|>--- conflicted
+++ resolved
@@ -16,20 +16,12 @@
 
 use leo_ast::LeoAst;
 
-<<<<<<< HEAD
 use criterion::{black_box, criterion_group, criterion_main, Criterion};
 use std::path::Path;
 
 fn leo_ast<'ast>(filepath: &'ast Path, program_string: &'ast str) {
     let result = LeoAst::<'ast>::new(filepath, program_string).unwrap();
     black_box(result);
-=======
-use criterion::{criterion_group, criterion_main, Criterion};
-use std::path::{Path, PathBuf};
-
-fn leo_ast<'ast>(filepath: &'ast PathBuf, program_string: &'ast str) -> LeoAst<'ast> {
-    LeoAst::<'ast>::new(filepath, program_string).unwrap()
->>>>>>> c871de27
 }
 
 fn criterion_benchmark(c: &mut Criterion) {
