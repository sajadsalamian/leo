[package]
name = "leo-ast"
<<<<<<< HEAD
version = "1.2.1"
=======
version = "1.2.3"
>>>>>>> 77a0af18
authors = [ "The Aleo Team <hello@aleo.org>" ]
description = "Core AST of the Leo programming language"
homepage = "https://aleo.org"
repository = "https://github.com/AleoHQ/leo"
keywords = [
  "aleo",
  "cryptography",
  "leo",
  "programming-language",
  "zero-knowledge"
]
categories = [ "cryptography::cryptocurrencies", "web-programming" ]
include = [ "Cargo.toml", "src", "README.md", "LICENSE.md" ]
license = "GPL-3.0"
edition = "2018"

[[bin]]
name = "leo_ast"
path = "src/main.rs"

[[bench]]
name = "leo_ast"
path = "benches/leo_ast.rs"
harness = false

[dependencies.leo-grammar]
path = "../grammar"
<<<<<<< HEAD
version = "1.2.1"

[dependencies.leo-input]
path = "../input"
version = "1.2.1"
=======
version = "1.2.3"

[dependencies.leo-input]
path = "../input"
version = "1.2.3"
>>>>>>> 77a0af18

[dependencies.indexmap]
version = "1.6.1"
features = [ "serde-1" ]

[dependencies.pest]
version = "2.0"

[dependencies.serde]
version = "1.0"

[dependencies.serde_json]
version = "1.0"

[dependencies.thiserror]
version = "1.0"

[dev-dependencies.criterion]
version = "0.3"

[features]
default = [ ]
ci_skip = [ "leo-grammar/ci_skip" ]<|MERGE_RESOLUTION|>--- conflicted
+++ resolved
@@ -1,10 +1,6 @@
 [package]
 name = "leo-ast"
-<<<<<<< HEAD
-version = "1.2.1"
-=======
 version = "1.2.3"
->>>>>>> 77a0af18
 authors = [ "The Aleo Team <hello@aleo.org>" ]
 description = "Core AST of the Leo programming language"
 homepage = "https://aleo.org"
@@ -32,19 +28,11 @@
 
 [dependencies.leo-grammar]
 path = "../grammar"
-<<<<<<< HEAD
-version = "1.2.1"
-
-[dependencies.leo-input]
-path = "../input"
-version = "1.2.1"
-=======
 version = "1.2.3"
 
 [dependencies.leo-input]
 path = "../input"
 version = "1.2.3"
->>>>>>> 77a0af18
 
 [dependencies.indexmap]
 version = "1.6.1"
