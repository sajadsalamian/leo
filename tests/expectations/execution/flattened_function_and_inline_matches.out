--- conflicted
+++ resolved
@@ -3,31 +3,17 @@
 expectation: Pass
 outputs:
   - - compile:
-<<<<<<< HEAD
-        - initial_symbol_table: a64c2df2218dcdc0c9fc535a2ba98c72f244c651778962113546a06d4a55b021
-          type_checked_symbol_table: d5d52a6484534904002290253e880ee2706525e99238f25af9283e93d8473125
-          unrolled_symbol_table: d5d52a6484534904002290253e880ee2706525e99238f25af9283e93d8473125
-          initial_ast: 5dd014fca5fa8cd0315dc3780a3f78313f2f1102b8c5e5f2b97e8d1f0bb8e61b
-          unrolled_ast: 5dd014fca5fa8cd0315dc3780a3f78313f2f1102b8c5e5f2b97e8d1f0bb8e61b
-          ssa_ast: 435c72dcb084e7ce90b3dddc095c489068fdf19b9501c91b59a5d853dadb9491
-          flattened_ast: 8ee9530499e1b22c9a3a75b5f01e84920bb93edf259a96fcef90aeaa7448f9a6
-          destructured_ast: 9941dac2f381d0f8fc6855ae81656da5b44bdef6f611382531177c4070d899a0
-          inlined_ast: e2b28097c05c369a3e28b6ae00343aa749b47f532cfa2aabb097795a085d5dec
-          dce_ast: e2b28097c05c369a3e28b6ae00343aa749b47f532cfa2aabb097795a085d5dec
+        - initial_symbol_table: 33492050657dd82b8780af78e6cbb3768d50f190428f200a6a43472d50a9aa50
+          type_checked_symbol_table: f57a951ffd325863f2c35e4b4a4118d3ebbf721a03dd621c731c9a9258af2dbc
+          unrolled_symbol_table: f57a951ffd325863f2c35e4b4a4118d3ebbf721a03dd621c731c9a9258af2dbc
+          initial_ast: e5ad05937041eea6b511f067c946adc83282a76f09d9c67fd58aba4cddae9d0c
+          unrolled_ast: e5ad05937041eea6b511f067c946adc83282a76f09d9c67fd58aba4cddae9d0c
+          ssa_ast: c11c83b8011667b9803def78e26c978af8a407a0bc550aa01d57f2a21d64d769
+          flattened_ast: 682315f244844945b7934430b3d25013b090c13d4d6d1369d1679164e8411c74
+          destructured_ast: 2f55151960e617cdc0d1750cc49e4e571f76bdd69a512f78304f01e3122cc440
+          inlined_ast: d6742527ffdfa28de311914f3496ad605499ac1f64bf946cb0e64bd9dfc3da6f
+          dce_ast: d6742527ffdfa28de311914f3496ad605499ac1f64bf946cb0e64bd9dfc3da6f
           bytecode: 1524806e8239505d72e66621c387acc0e3342a9507535f00db692088eb933b1b
-=======
-        - initial_symbol_table: 4d2b664f4e72b2185698502b545c767bc87df081cda5704046aa32a1bbd85532
-          type_checked_symbol_table: 6b55c6cb5c2bca96f695e63433321cda3033877537ba4f193378d71eb2554fc5
-          unrolled_symbol_table: 6b55c6cb5c2bca96f695e63433321cda3033877537ba4f193378d71eb2554fc5
-          initial_ast: ba3fa9cc2e4cbe650471c227b99633de2263c49694a1a8289d20caec717310ff
-          unrolled_ast: ba3fa9cc2e4cbe650471c227b99633de2263c49694a1a8289d20caec717310ff
-          ssa_ast: f6d2eb1fa4372cd57883623e81e3e6f4cb96b46421b5bf1fee0251f6af3b600c
-          flattened_ast: f6f1191503db07b4639e86eb7cbf80a5b1dbe45b485514732e5f017d4788466e
-          destructured_ast: 326faebb1da9c11a65c190b76211c85950f2cb08e91823ce7cdd42fba7b0f10a
-          inlined_ast: ff9086ce0f9a1c6ce15776be750f1e53ee26d563b0e67ccc090bb6c7c75c3c85
-          dce_ast: ff9086ce0f9a1c6ce15776be750f1e53ee26d563b0e67ccc090bb6c7c75c3c85
-          bytecode: a52c852c5ea5e31d35c812e4ab15e4c098022431bb58b592d797137abf015e29
->>>>>>> 1d9197f4
           errors: ""
           warnings: ""
       execute:
