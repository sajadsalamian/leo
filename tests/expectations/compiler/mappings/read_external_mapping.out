--- conflicted
+++ resolved
@@ -3,56 +3,29 @@
 expectation: Pass
 outputs:
   - - compile:
-<<<<<<< HEAD
-        - initial_symbol_table: 4acdffc0a454d2df01d6e604b726ef67d831ecf0d1d47a72f9b284ba42b4c542
-          type_checked_symbol_table: 6b99efcf26d1b4111c61210a523d5e0254100619def6cb83f179afccf9220953
-          unrolled_symbol_table: 6b99efcf26d1b4111c61210a523d5e0254100619def6cb83f179afccf9220953
-          initial_ast: 0bd7aa2a25a1538d3b394b22d1c4a7ac2eafa84784a56e5d629962ed1f234de7
-          unrolled_ast: 0bd7aa2a25a1538d3b394b22d1c4a7ac2eafa84784a56e5d629962ed1f234de7
-          ssa_ast: 44ebbe97b334cfaa225f98f72b4f0d1747428214ba6198d23d783a3dababbf09
-          flattened_ast: 0aca52d267618145910569f99f6639655588bb1e2b169126fca714d13f8e79ec
-          destructured_ast: 4782e0e60ffa80636ee0d146905b80b166731a5b7d004c79cfd31667dfce68e6
-          inlined_ast: 7299bd056f03d1c896bbd9d2d45d1cfdc46cf8db8fdda4068c1dab9228cfefe4
-          dce_ast: 7299bd056f03d1c896bbd9d2d45d1cfdc46cf8db8fdda4068c1dab9228cfefe4
+        - initial_symbol_table: bb82e4231a0fb50294a05c94943d9fcdb45f636c32365684d2d329b895b55955
+          type_checked_symbol_table: ec996a9a76525329051b42462f7bfee41738e276636cf34c9a0661d70e7b733c
+          unrolled_symbol_table: ec996a9a76525329051b42462f7bfee41738e276636cf34c9a0661d70e7b733c
+          initial_ast: f2aaf1996d382c7333a733e4be37ea93c27a3ec58960af996b9f8645ebd27dcf
+          unrolled_ast: f2aaf1996d382c7333a733e4be37ea93c27a3ec58960af996b9f8645ebd27dcf
+          ssa_ast: 16bbfc985f7b340af00f48be7c87cce9fa9deec2517f8e1e51d0a9b90a54fd52
+          flattened_ast: 327b3263d448da3866ca22b11e845307bea00b77a5854b3c498b3dab8ce31fd2
+          destructured_ast: 7b13016d5303ea0ba1a9808c08ae7ffa7bd9433cc1c92bd981407291fca91e5d
+          inlined_ast: c45092530d55cad8153a244b85c022808dd2b11d4125d2d7f8ac7c83028fd9cd
+          dce_ast: c45092530d55cad8153a244b85c022808dd2b11d4125d2d7f8ac7c83028fd9cd
           bytecode: 112afa595f98c7a5f0143c80c5f809c04e64da735f5965e21fca7d147470705b
           errors: ""
           warnings: ""
-        - initial_symbol_table: b27409ab60dc9dc145f09fed244b5290555736692f823ca690a67b98df651123
-          type_checked_symbol_table: 395bac6a7a09d0c1e8fd267ba708520df2548ada3ac7dabf881f26c4554a8aa8
-          unrolled_symbol_table: 395bac6a7a09d0c1e8fd267ba708520df2548ada3ac7dabf881f26c4554a8aa8
-          initial_ast: f9f4c04850d3bd97c29805176ea3cb9753ccc67f5890094e8c5a7272325b76f6
-          unrolled_ast: 40fed7e3a227db065c82b56d50dbc5e4cd35a1db51fb185ab62bf7509381bc20
-          ssa_ast: b3f173f12fdfc461932033cc44726e2aae9727a774d684a2a1205d935ae5d214
-          flattened_ast: 8c90d96091852a22fba734a877a67ea304b420806078762a8ae94073c99350a5
-          destructured_ast: 4d3003b6b2baf3a00ccb921ce59a426a46e0e57dfbd072a34a9434f6de730136
-          inlined_ast: efb0c25768f4317c9a283644a73585302cfe169b059aa563747b3d8fab49cdc6
-          dce_ast: efb0c25768f4317c9a283644a73585302cfe169b059aa563747b3d8fab49cdc6
+        - initial_symbol_table: 23d4f67793776c110bfd4cc47d98dedde4495edb453c82f6b06718a8cdbc7f6d
+          type_checked_symbol_table: f8c6d89c3ff7316d9a2e391c1a0d6c7f3f4ab2f45109b0dbd58b6ff424d854dd
+          unrolled_symbol_table: f8c6d89c3ff7316d9a2e391c1a0d6c7f3f4ab2f45109b0dbd58b6ff424d854dd
+          initial_ast: 9cc519cc416b2f54ecf753c541196b337f359d42616e4f38b8d9a5a86746de41
+          unrolled_ast: 4f5beff4969ba9db8b429435d2a6a6133eed2e8718564073fefa76ed4db76381
+          ssa_ast: 012d0c07475a7e03d3898338aa2a91b56d77032978437b17c9337a5001ae5249
+          flattened_ast: e391d1d2c6731ec8961afe91d8fa94fb9edb091b892ddecfa48ce3f5a6febe8e
+          destructured_ast: 26f202a3d6a24f0af49542d0f2c29c635314073b2d52ede163d3ab5e5bcc86fa
+          inlined_ast: 72e4121a823f91aeeb5b8433f03f07943d174353d55f58a3aae111bc1bab0798
+          dce_ast: 72e4121a823f91aeeb5b8433f03f07943d174353d55f58a3aae111bc1bab0798
           bytecode: 885815a86613c757d67c00e8c0c4e1530c543364841f05788564c486eaf24bb2
-=======
-        - initial_symbol_table: 8056b35783acf2c87e697ecad6f785cfb033840168e168a0ffcd104627d7afda
-          type_checked_symbol_table: a763bd3a3e15cc9e0a260ecd9b768715ecb34663a2c0701c3d3d5af018822f0d
-          unrolled_symbol_table: a763bd3a3e15cc9e0a260ecd9b768715ecb34663a2c0701c3d3d5af018822f0d
-          initial_ast: b6e69083825f6830b9bb8a584ea96a715bfce9591ab466b224c48b138ebfc2f1
-          unrolled_ast: b6e69083825f6830b9bb8a584ea96a715bfce9591ab466b224c48b138ebfc2f1
-          ssa_ast: 191493c157b000f1d2fe4325ed902f14a83ef08168e131929ff6efabb98c5d38
-          flattened_ast: 824b49236899cda5fe627c854e9571dd5166c3750b22dcecc7e83c9c6a253386
-          destructured_ast: dbd525e3d53d5b4b248f71d05fbd25d1ec41767a0493d73a7bfaeb5a22160137
-          inlined_ast: dbd525e3d53d5b4b248f71d05fbd25d1ec41767a0493d73a7bfaeb5a22160137
-          dce_ast: dbd525e3d53d5b4b248f71d05fbd25d1ec41767a0493d73a7bfaeb5a22160137
-          bytecode: c44dd5a8d2158e3729310c6e423739cde6f4f8261609820886f26aa09afe707b
-          errors: ""
-          warnings: ""
-        - initial_symbol_table: f15aabefe1073f68904582dd75909123fb99fea94609b8a37adf1e1bbe6f215e
-          type_checked_symbol_table: 099c1a0247ce6a6ddeb019c28fd84587e295db6f81c14b67c7e75a619f5d1307
-          unrolled_symbol_table: 099c1a0247ce6a6ddeb019c28fd84587e295db6f81c14b67c7e75a619f5d1307
-          initial_ast: 08b601b7a0688a2d20a8811a61e8667cb7b3ef2f2da9f8b7c1337de5399b82b7
-          unrolled_ast: bbdd48c020c95460f993557345841e67402b73d0e26417ed41ff911c9030ee64
-          ssa_ast: b2fc01fbec80689a201f92f620ae397994e63005573b1482126cc027bc8d8453
-          flattened_ast: 98bd93276a08927862d873a3d1e0a52b46d5cec3b5622b53518b930d4bc19644
-          destructured_ast: 49218a199ad96f32c613962d40adccdf7b851e5306b0d89ba071da7b3e4bb2f1
-          inlined_ast: 49218a199ad96f32c613962d40adccdf7b851e5306b0d89ba071da7b3e4bb2f1
-          dce_ast: 49218a199ad96f32c613962d40adccdf7b851e5306b0d89ba071da7b3e4bb2f1
-          bytecode: 1260b31fff8f93549822bd3a3bba846b38ca6dd13eacaf908842384748b4ea4c
->>>>>>> 1d9197f4
           errors: ""
           warnings: ""