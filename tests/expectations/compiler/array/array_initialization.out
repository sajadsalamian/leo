--- conflicted
+++ resolved
@@ -3,29 +3,16 @@
 expectation: Pass
 outputs:
   - - compile:
-<<<<<<< HEAD
-        - initial_symbol_table: 70f82278604bffb112d1c69574fe103b6028d92a17355fa962c33ff578cc0dd4
-          type_checked_symbol_table: 5d30bcdba029ab2b8623a67f3615905535822dd2e1e2c382b208b46a287f1378
-          unrolled_symbol_table: 5d30bcdba029ab2b8623a67f3615905535822dd2e1e2c382b208b46a287f1378
-          initial_ast: a97de2c42995479c99a0dff4eb94b6b49e95326f07bad36322f39d772749d2f3
-          unrolled_ast: a97de2c42995479c99a0dff4eb94b6b49e95326f07bad36322f39d772749d2f3
-          ssa_ast: de184802ff5f549b150cd8ad5b5d3cda5279559f5b758835b0ed0739166c30e7
-          flattened_ast: d5ea0b2bb81b3471cc8db8ab1c7d39f42eb75d553e6dc9721a1f6ffcd20432f2
-          destructured_ast: 9abafc1a32bfdaa41ed04e463f9ff7ba392cacf96902514ef9f13356519a4270
-          inlined_ast: 9abafc1a32bfdaa41ed04e463f9ff7ba392cacf96902514ef9f13356519a4270
-          dce_ast: 9abafc1a32bfdaa41ed04e463f9ff7ba392cacf96902514ef9f13356519a4270
-=======
-        - initial_symbol_table: 2ead4d19d4804f64dae1f782cdedb5e64b423871b92a282b456eec8c741e6f0d
-          type_checked_symbol_table: 17ff99888ebfde119e70341b04ed8e17e541cbbdbfdcbe0b790e51acb4f522a4
-          unrolled_symbol_table: 17ff99888ebfde119e70341b04ed8e17e541cbbdbfdcbe0b790e51acb4f522a4
-          initial_ast: 1d5b1e38085bd023bed8958f38ecdc017abf7dbb9f5070187fe52e27f79cea5a
-          unrolled_ast: 1d5b1e38085bd023bed8958f38ecdc017abf7dbb9f5070187fe52e27f79cea5a
-          ssa_ast: 44a08ebe5e0dd7bc505366eb366e52bf6f35f0be4b49f33b87bf33b6910fecb7
-          flattened_ast: 4869905408a50b9841e4d1c0db83396322bb67d5205539d23fd8e97b1b265ab6
-          destructured_ast: cff0ee070f2e23d502991dc02c53018baee3c7042b68491cd298d6f83fc80bd2
-          inlined_ast: cff0ee070f2e23d502991dc02c53018baee3c7042b68491cd298d6f83fc80bd2
-          dce_ast: cff0ee070f2e23d502991dc02c53018baee3c7042b68491cd298d6f83fc80bd2
->>>>>>> 1d9197f4
+        - initial_symbol_table: 55de67e7f0caf5fcb2a3871448a83fee766b22b96eeaa1d5d172d2456b55688b
+          type_checked_symbol_table: 613bad49201700a62fe19d05bba61f39b48b2635ed657fee6e20475fa29c6ed8
+          unrolled_symbol_table: 613bad49201700a62fe19d05bba61f39b48b2635ed657fee6e20475fa29c6ed8
+          initial_ast: 51b578b772c900066283e01863cf3b96d894d50aa2d9323f830e8cd83a0b487b
+          unrolled_ast: 51b578b772c900066283e01863cf3b96d894d50aa2d9323f830e8cd83a0b487b
+          ssa_ast: aa32ba8a21c90c8070ada697e720e87ca3f858feabe71a36d5ad769f3ff275c4
+          flattened_ast: c768aef56ba8c31205dd30930fbdc1b923ac541e070fd18ede0aba30f1514b01
+          destructured_ast: f53c800f3654d52fdbf46067aa93ba6f0501c1565b2ed911239cfc1813ee1e73
+          inlined_ast: f53c800f3654d52fdbf46067aa93ba6f0501c1565b2ed911239cfc1813ee1e73
+          dce_ast: f53c800f3654d52fdbf46067aa93ba6f0501c1565b2ed911239cfc1813ee1e73
           bytecode: 5adcc7b9450eedbada20f55565a821769e58c3cacb624d7e45061693d167a079
           errors: ""
           warnings: ""