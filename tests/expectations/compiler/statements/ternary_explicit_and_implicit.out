--- conflicted
+++ resolved
@@ -3,29 +3,16 @@
 expectation: Pass
 outputs:
   - - compile:
-<<<<<<< HEAD
-        - initial_symbol_table: 736f3b63f4cfcbe2906a2e2b0e01f3c276435a56e71c39926bc3b5492003655a
-          type_checked_symbol_table: 2fe04bba6a05a2200c11cd1632c1d66a86be81e6c4c26d2e7b8f80a40f3c3ee5
-          unrolled_symbol_table: 2fe04bba6a05a2200c11cd1632c1d66a86be81e6c4c26d2e7b8f80a40f3c3ee5
-          initial_ast: 4f8ee24596b3ff836f1074dbc6f09c0514e45fba37b078b59cb1f0246d2f9ff1
-          unrolled_ast: 4f8ee24596b3ff836f1074dbc6f09c0514e45fba37b078b59cb1f0246d2f9ff1
-          ssa_ast: b3fb543c996a2ff2ed1c6bc49cf016e94de814c1c4768bedca634c4af570e514
-          flattened_ast: 7654b7a28c59efe7b0c970ec421126c7fff2aea09c90c6ff44ea85f24a02d945
-          destructured_ast: 51c295d726f59f6433abc89e3fc1f9e7a5b38d55f2163a223fa7ae1dc35b1955
-          inlined_ast: 51c295d726f59f6433abc89e3fc1f9e7a5b38d55f2163a223fa7ae1dc35b1955
-          dce_ast: 51c295d726f59f6433abc89e3fc1f9e7a5b38d55f2163a223fa7ae1dc35b1955
-=======
-        - initial_symbol_table: 3c64e55b36efdf6cf047bb0ace9735ee7d3d0182ef670f71146101761e814ba9
-          type_checked_symbol_table: f4004e91f2df0fa92b95ff4241092245c872cc145e51bd8c17a23d053248f320
-          unrolled_symbol_table: f4004e91f2df0fa92b95ff4241092245c872cc145e51bd8c17a23d053248f320
-          initial_ast: e6da54b3bc95e9ce0ab3d66bd8fcd761774d6720f60d8be00eb5e4963c670e71
-          unrolled_ast: e6da54b3bc95e9ce0ab3d66bd8fcd761774d6720f60d8be00eb5e4963c670e71
-          ssa_ast: 4684b397f5ec99be1570c2a32d667c0fa0aaf81a0bd9165a78ebec8ffde38805
-          flattened_ast: 36d278f9abb7a73786c2980f817b223963d6d3f66b42e5cdf24388909874c8c9
-          destructured_ast: 7275a425a0ec57a0e20088bef26f881151feb6e14f33540d5972382172d49e29
-          inlined_ast: 7275a425a0ec57a0e20088bef26f881151feb6e14f33540d5972382172d49e29
-          dce_ast: 7275a425a0ec57a0e20088bef26f881151feb6e14f33540d5972382172d49e29
->>>>>>> 1d9197f4
+        - initial_symbol_table: ab8c94f05a269440d7a47836728bb70a448eccfda894c5121edb4db3fa0d069b
+          type_checked_symbol_table: 7a8660ef95184b05777705f39e57f80dac142f64e88bddf489fe40a867c5ae26
+          unrolled_symbol_table: 7a8660ef95184b05777705f39e57f80dac142f64e88bddf489fe40a867c5ae26
+          initial_ast: 9c38807bbb24304691936a1d411fc7d7d7fea39778712b1c0d860eebc4b85962
+          unrolled_ast: 9c38807bbb24304691936a1d411fc7d7d7fea39778712b1c0d860eebc4b85962
+          ssa_ast: ee8b01c25b736608a799d56f044ac621a3ad493d04c9cc2d9e6da0c556eebe31
+          flattened_ast: b3994c5052f66bb60f6819dd3b1b0be78788dac8bfab05eb388c827840859965
+          destructured_ast: 05d186960b057135d774e3de8c236b696741be00362515024057cc61a065d49a
+          inlined_ast: 05d186960b057135d774e3de8c236b696741be00362515024057cc61a065d49a
+          dce_ast: 05d186960b057135d774e3de8c236b696741be00362515024057cc61a065d49a
           bytecode: f8245e78b1dfaf2eeeb6aff9629ee561cdf6bf80f029c173fd32c6c002ad6e73
           errors: ""
           warnings: ""