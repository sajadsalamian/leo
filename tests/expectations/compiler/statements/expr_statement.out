---
namespace: Compile
expectation: Pass
outputs:
  - - compile:
<<<<<<< HEAD
        - initial_symbol_table: a17593c5fe6e593eb17cd9248b1ea2759bea7e38529a8d9eab3a26507dcbc2ba
          type_checked_symbol_table: 3c0906c883bd0dc62d4cd4daf93e3404fc59dad1b54cadcf3b9f31464fc137c4
          unrolled_symbol_table: 3c0906c883bd0dc62d4cd4daf93e3404fc59dad1b54cadcf3b9f31464fc137c4
          initial_ast: 695e5a8369e3791643b8a2bdbd7158ce21274bf4cee9bf36f0c67b45fc522a5c
          unrolled_ast: 695e5a8369e3791643b8a2bdbd7158ce21274bf4cee9bf36f0c67b45fc522a5c
          ssa_ast: 231e2938a9a440ccf41ae088000c5db6aded838cd5deef4eaf03d0721a4da434
          flattened_ast: 995d782e3adb46c8ce7b10d3b5ca7adc05e5240a2c042f8c656999fb3df7ed70
          destructured_ast: b247c17755893a86df6dab60c53b1baac5522fb7a07e9904cf38fa0c6bb0b781
          inlined_ast: 40119f2215646d5873e4e9a8fd936cad2ed5d88c7b7658ac12a96c1245141a3a
          dce_ast: 40119f2215646d5873e4e9a8fd936cad2ed5d88c7b7658ac12a96c1245141a3a
=======
        - initial_symbol_table: 9db0805142686c9eb8111b25bd105cf58f703f7b36eeb132087c9a36deb4b0f5
          type_checked_symbol_table: c596938c63d26bbc6412f05f90d629fcf4f9e9f6002f57609665c0d5f569ba7e
          unrolled_symbol_table: c596938c63d26bbc6412f05f90d629fcf4f9e9f6002f57609665c0d5f569ba7e
          initial_ast: 8b6f734350f506084f516db810a532042a3ba9237d342b393252c2bf84f101df
          unrolled_ast: 8b6f734350f506084f516db810a532042a3ba9237d342b393252c2bf84f101df
          ssa_ast: d720d4b6406cd8ef333ea4d4d8fd772fedf3ec036cc43efc4c1c20c579d1862e
          flattened_ast: 785b069d04c772b439f24b846f59f03e7df5d1830f315019bc2ebee486ca8626
          destructured_ast: e2b1146b3fa690517f5613e4d87f722aa74e7016416a05d8accff9956a986ab4
          inlined_ast: e2b1146b3fa690517f5613e4d87f722aa74e7016416a05d8accff9956a986ab4
          dce_ast: e2b1146b3fa690517f5613e4d87f722aa74e7016416a05d8accff9956a986ab4
>>>>>>> 1d9197f4
          bytecode: 401bb4388cffbc9e0df078a93024b669f7de284cfe97f564143486a27cb070ab
          errors: ""
          warnings: ""<|MERGE_RESOLUTION|>--- conflicted
+++ resolved
@@ -3,29 +3,16 @@
 expectation: Pass
 outputs:
   - - compile:
-<<<<<<< HEAD
-        - initial_symbol_table: a17593c5fe6e593eb17cd9248b1ea2759bea7e38529a8d9eab3a26507dcbc2ba
-          type_checked_symbol_table: 3c0906c883bd0dc62d4cd4daf93e3404fc59dad1b54cadcf3b9f31464fc137c4
-          unrolled_symbol_table: 3c0906c883bd0dc62d4cd4daf93e3404fc59dad1b54cadcf3b9f31464fc137c4
-          initial_ast: 695e5a8369e3791643b8a2bdbd7158ce21274bf4cee9bf36f0c67b45fc522a5c
-          unrolled_ast: 695e5a8369e3791643b8a2bdbd7158ce21274bf4cee9bf36f0c67b45fc522a5c
-          ssa_ast: 231e2938a9a440ccf41ae088000c5db6aded838cd5deef4eaf03d0721a4da434
-          flattened_ast: 995d782e3adb46c8ce7b10d3b5ca7adc05e5240a2c042f8c656999fb3df7ed70
-          destructured_ast: b247c17755893a86df6dab60c53b1baac5522fb7a07e9904cf38fa0c6bb0b781
-          inlined_ast: 40119f2215646d5873e4e9a8fd936cad2ed5d88c7b7658ac12a96c1245141a3a
-          dce_ast: 40119f2215646d5873e4e9a8fd936cad2ed5d88c7b7658ac12a96c1245141a3a
-=======
-        - initial_symbol_table: 9db0805142686c9eb8111b25bd105cf58f703f7b36eeb132087c9a36deb4b0f5
-          type_checked_symbol_table: c596938c63d26bbc6412f05f90d629fcf4f9e9f6002f57609665c0d5f569ba7e
-          unrolled_symbol_table: c596938c63d26bbc6412f05f90d629fcf4f9e9f6002f57609665c0d5f569ba7e
-          initial_ast: 8b6f734350f506084f516db810a532042a3ba9237d342b393252c2bf84f101df
-          unrolled_ast: 8b6f734350f506084f516db810a532042a3ba9237d342b393252c2bf84f101df
-          ssa_ast: d720d4b6406cd8ef333ea4d4d8fd772fedf3ec036cc43efc4c1c20c579d1862e
-          flattened_ast: 785b069d04c772b439f24b846f59f03e7df5d1830f315019bc2ebee486ca8626
-          destructured_ast: e2b1146b3fa690517f5613e4d87f722aa74e7016416a05d8accff9956a986ab4
-          inlined_ast: e2b1146b3fa690517f5613e4d87f722aa74e7016416a05d8accff9956a986ab4
-          dce_ast: e2b1146b3fa690517f5613e4d87f722aa74e7016416a05d8accff9956a986ab4
->>>>>>> 1d9197f4
+        - initial_symbol_table: 230456a912e68c6bf7bc61830676d9977f6aee13e2ae69546b077d939c547002
+          type_checked_symbol_table: 72c1cdf55cba381c3beb41099f7b8e32a7f0ec9bfb91f05182d8fff3e478c4f1
+          unrolled_symbol_table: 72c1cdf55cba381c3beb41099f7b8e32a7f0ec9bfb91f05182d8fff3e478c4f1
+          initial_ast: eaa9f399bc9592a47c43d90c07ee8813e6a11327a31c9c4a4019ddf49bfd31c2
+          unrolled_ast: eaa9f399bc9592a47c43d90c07ee8813e6a11327a31c9c4a4019ddf49bfd31c2
+          ssa_ast: 98648a4077c879caa3646f9610036e6843e9940a61af40705985ddc8da2325df
+          flattened_ast: db92a5e180f9ae7502df883de11b44aea7c08e8fee517d1cfa7bdda51777fbbf
+          destructured_ast: bedc21928bb999a9644ee94c09ff6b44ae4cc46296b31b2a3e67d448ed272fec
+          inlined_ast: fe589fd7800068d9e3452a51b48e0af5462c39bfecbf670290ee8880f52a4b05
+          dce_ast: fe589fd7800068d9e3452a51b48e0af5462c39bfecbf670290ee8880f52a4b05
           bytecode: 401bb4388cffbc9e0df078a93024b669f7de284cfe97f564143486a27cb070ab
           errors: ""
           warnings: ""