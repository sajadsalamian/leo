--- conflicted
+++ resolved
@@ -3,29 +3,16 @@
 expectation: Pass
 outputs:
   - - compile:
-<<<<<<< HEAD
-        - initial_symbol_table: 2b9fd9a8fe2abac8fcacb9cdf96702654e34b01ef57d860b0ccd949d470c6fc3
-          type_checked_symbol_table: 1d753f7f7a5c1baf24f64b735589b494323f0949951636e9622bbaaede68760f
-          unrolled_symbol_table: b2fa3e689b976e8810ba5c80be9799bda742d00595235374e17dce6cae72affd
-          initial_ast: 4378fa9edee82c753dc52aab314857ce361b6ad9a2fb39f6fed8f595593a6842
-          unrolled_ast: 2569b1b594b3515a695e0d8bea43e1138be125334ed28f1a5568067b73f17e30
-          ssa_ast: ca4e86d893c7d2e2b3001c627e4527b1b198085e922d1cf3020c0bf865a91dff
-          flattened_ast: abadde197ab5767f9e1c42630877908f4b1d65197f72474a11cc198722d401e4
-          destructured_ast: 5a23e818bbf0ee36bba497d6655c74c07672a8e41c6378f90c48f2f1c46de443
-          inlined_ast: 5a23e818bbf0ee36bba497d6655c74c07672a8e41c6378f90c48f2f1c46de443
-          dce_ast: 5a23e818bbf0ee36bba497d6655c74c07672a8e41c6378f90c48f2f1c46de443
-=======
-        - initial_symbol_table: 65136dd46389ab28ee894d47ca62777d64abca5cae0f62564a27000c8ffe4cd1
-          type_checked_symbol_table: 421de1fe283068b12ece42438759673cb7bfd71d8213b4c6101a0eea5862c42d
-          unrolled_symbol_table: ad56fe37da6d38c2b4d51957d6feaa9b9ff10ea298547f445ae3fa209f63dafb
-          initial_ast: 179d5a2a0e1379b55d94ae49a7f588df40eebdf993d289e398ee30f6c85d00d8
-          unrolled_ast: 9ec528afff7b96b7f661efef24852098ba53aa944ccd0dc8397e57b2d7482344
-          ssa_ast: f041e0e6614219ad0a61cc95b308122279325d4c30fa9713b361d9646491f1fd
-          flattened_ast: a9360420959397169dc5fc1fbda0c0dd1c5e5ee4dab69f651d09be88ed2b8432
-          destructured_ast: fe137606e8c1450a1098ad52edd02c596878cc9cda0a3679f6caae75ed6da57f
-          inlined_ast: fe137606e8c1450a1098ad52edd02c596878cc9cda0a3679f6caae75ed6da57f
-          dce_ast: fe137606e8c1450a1098ad52edd02c596878cc9cda0a3679f6caae75ed6da57f
->>>>>>> 1d9197f4
+        - initial_symbol_table: 9ed8ddc414de14aa10e3f0d862d9f101ce8a472451241caacc3b4a4c967c8223
+          type_checked_symbol_table: 38fb35075c02084a5f99b0eaa67882db5023baa113a64083fdaacacee53113d2
+          unrolled_symbol_table: 525ecb80847f768aed5ceca6d41ef082bea32cb88296e5fc70dfda9918c7dc03
+          initial_ast: 86a0d996309dda9eb9d5d8d1dd58275a442e24a4296e7761207f85ebc97b1ba1
+          unrolled_ast: 7cd8c0c472ab06fcbdf994754d6aa6007aca23c2427dccfb3fdb0173c4bc95d8
+          ssa_ast: 9a7fef0e85d398f0d68b96db691007849eef4927d6f7f3873a7e8a581a927294
+          flattened_ast: ef83a0d178bdfff007a940d544dbb17ad00e76bd8d149ed233e09b940c27c14d
+          destructured_ast: 85a5dbafa3a8f1f6e40d99d921d01229d38fa3cbba24a1bb3a87da7f6a4c7eea
+          inlined_ast: 85a5dbafa3a8f1f6e40d99d921d01229d38fa3cbba24a1bb3a87da7f6a4c7eea
+          dce_ast: 85a5dbafa3a8f1f6e40d99d921d01229d38fa3cbba24a1bb3a87da7f6a4c7eea
           bytecode: 1425e7c87a38072c342ef9505090c0b039663ac1c5ce41632f999b376c81d348
           errors: ""
           warnings: ""