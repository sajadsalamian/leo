---
namespace: Compile
expectation: Pass
outputs:
  - - compile:
<<<<<<< HEAD
        - initial_symbol_table: 217d4fab76e661696709990cea0d571f121dff83d52cda9c117f18b60b8e296a
          type_checked_symbol_table: 028aff3398835d58c0b92743a9bdbac3a1965e86d3ab9e776c97ce821f488983
          unrolled_symbol_table: bfcdd5100be66775ab6330824361a0b4ca40543d83d2e7407b702ba36f62fd66
          initial_ast: 4fb15e748c8e72b1cb0aff12003f1bef0e7c6a50429cd9ed6d981753130399cc
          unrolled_ast: 3cea6646d94708eaddfffbd836903c1da487706c15f685457a89d1a2fa2f0bc3
          ssa_ast: 7a468f52e546786fdbcbfd8ca2f369dbb95bb01c0eb5c8837aed6b763f23e1e4
          flattened_ast: d79222134e5dbd52ca42d18ecee091180dcd54218763b5680c7f26f603c285b6
          destructured_ast: 361953009aa43f926925b77c72342ef25b26effa62463694d303591140758298
          inlined_ast: c01c64fc4767d915d45608a67f7aff0177a8f02c487e484c1ff4a6c9e621642b
          dce_ast: 8f029d4f8d5b3cfa5e247107a326148b16ee9e0e14722c9fc754ab48a6d6f044
=======
        - initial_symbol_table: 80b21aa0ed7ecf0832a573c46861b5c44e35f1a478e5e1e43933c665c179685e
          type_checked_symbol_table: 693c0c870d5eba74acdb016336b818c3c9bd1038b3018d33bc9f2b2bf44002ee
          unrolled_symbol_table: bb2cc02305818bfb2e1e69ba1dea55dccec35362aefc83a5d6162cfbc779a96c
          initial_ast: 1f655d52fa7f7beb3f829de5ff24ea465b00e763c6177abc634dc8ebd93bdf6d
          unrolled_ast: bacfd86723930a1744a038ca57c481a1a5ed8dea312f4b2d9af533097d2c474e
          ssa_ast: d4c7066f4c17f91393cb27eda2635ff989f5633b2dead4fb89451c919cfd68df
          flattened_ast: a015a3af91fbe455ee11cd76f03091f893f59307a5ff4dee5b0498eb8e285864
          destructured_ast: 3e448a96c2a4b3441d7ff5b4a36a0c063d3514cee5d3e2f16259098ebce74ed4
          inlined_ast: cd2983671324202d3f247609bdfd185f472446020c823c8d5b36632b5044ce82
          dce_ast: 74548fb96352a54aad0df907beb873f5f9daa5c0005ebe67dbdbad1749c5296a
>>>>>>> 1d9197f4
          bytecode: 3b90abd4333a964993382d9f47ba381cdd732a342f8b28828b99870c6dfafffc
          errors: ""
          warnings: ""<|MERGE_RESOLUTION|>--- conflicted
+++ resolved
@@ -3,29 +3,16 @@
 expectation: Pass
 outputs:
   - - compile:
-<<<<<<< HEAD
-        - initial_symbol_table: 217d4fab76e661696709990cea0d571f121dff83d52cda9c117f18b60b8e296a
-          type_checked_symbol_table: 028aff3398835d58c0b92743a9bdbac3a1965e86d3ab9e776c97ce821f488983
-          unrolled_symbol_table: bfcdd5100be66775ab6330824361a0b4ca40543d83d2e7407b702ba36f62fd66
-          initial_ast: 4fb15e748c8e72b1cb0aff12003f1bef0e7c6a50429cd9ed6d981753130399cc
-          unrolled_ast: 3cea6646d94708eaddfffbd836903c1da487706c15f685457a89d1a2fa2f0bc3
-          ssa_ast: 7a468f52e546786fdbcbfd8ca2f369dbb95bb01c0eb5c8837aed6b763f23e1e4
-          flattened_ast: d79222134e5dbd52ca42d18ecee091180dcd54218763b5680c7f26f603c285b6
-          destructured_ast: 361953009aa43f926925b77c72342ef25b26effa62463694d303591140758298
-          inlined_ast: c01c64fc4767d915d45608a67f7aff0177a8f02c487e484c1ff4a6c9e621642b
-          dce_ast: 8f029d4f8d5b3cfa5e247107a326148b16ee9e0e14722c9fc754ab48a6d6f044
-=======
-        - initial_symbol_table: 80b21aa0ed7ecf0832a573c46861b5c44e35f1a478e5e1e43933c665c179685e
-          type_checked_symbol_table: 693c0c870d5eba74acdb016336b818c3c9bd1038b3018d33bc9f2b2bf44002ee
-          unrolled_symbol_table: bb2cc02305818bfb2e1e69ba1dea55dccec35362aefc83a5d6162cfbc779a96c
-          initial_ast: 1f655d52fa7f7beb3f829de5ff24ea465b00e763c6177abc634dc8ebd93bdf6d
-          unrolled_ast: bacfd86723930a1744a038ca57c481a1a5ed8dea312f4b2d9af533097d2c474e
-          ssa_ast: d4c7066f4c17f91393cb27eda2635ff989f5633b2dead4fb89451c919cfd68df
-          flattened_ast: a015a3af91fbe455ee11cd76f03091f893f59307a5ff4dee5b0498eb8e285864
-          destructured_ast: 3e448a96c2a4b3441d7ff5b4a36a0c063d3514cee5d3e2f16259098ebce74ed4
-          inlined_ast: cd2983671324202d3f247609bdfd185f472446020c823c8d5b36632b5044ce82
-          dce_ast: 74548fb96352a54aad0df907beb873f5f9daa5c0005ebe67dbdbad1749c5296a
->>>>>>> 1d9197f4
+        - initial_symbol_table: 80b1ae8ee7b8ea388920b242c07b6816935885ed748325c60b3afb95a71add6f
+          type_checked_symbol_table: 6e9123ba734807f5ab8b200b3dc9d86df02ee8e5c1a8ed66faa4036f2f6fa0f2
+          unrolled_symbol_table: c8e79efffc2386a8334ae7baf2dc795b3574ae9de2b93587dc8e2f3cd1cb7071
+          initial_ast: 117744a82db2c8ec3103bbc81dc52488131bafd739a4cf2b9ece1cd09072e0f8
+          unrolled_ast: 4ff38e507b622be9ca6bb5a99cf9f4ca665d666058da015640a55504dc1ff3bb
+          ssa_ast: 7612101f61d801d5d33efc0715b45610875440a3aa9f962d4104b7fe5019bc44
+          flattened_ast: bdbad44e0defc42471bafc95a9267d59b1c317596d924b1a97444f08698b70f5
+          destructured_ast: 6d44ad68362ddb8caebdffbe35068bbf77a6324a17cf88f188407f40ed37f9e5
+          inlined_ast: 47225dc92c45c2f0788eae9dbcd618d3b17664e2254ca7eafc72a6d696ee859f
+          dce_ast: 1db259215dda3c526f6779f0885f3f22340ac7cf766bbdc6bd188483848c0026
           bytecode: 3b90abd4333a964993382d9f47ba381cdd732a342f8b28828b99870c6dfafffc
           errors: ""
           warnings: ""