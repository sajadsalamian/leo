---
namespace: Compile
expectation: Pass
outputs:
  - - compile:
<<<<<<< HEAD
        - initial_symbol_table: 38e7bb895cf1c311c590566fc911a00e88327c9138dacd5fa5cc1d1c21fe3d61
          type_checked_symbol_table: e37a28669ba62cd19d09a16ab52d45338411a59178d161cf04c8e197287031a8
          unrolled_symbol_table: e37a28669ba62cd19d09a16ab52d45338411a59178d161cf04c8e197287031a8
          initial_ast: c599dcea091e71112d7fbfb518595ec5dd6bbc704d122dfe41cb4ab019a55609
          unrolled_ast: c599dcea091e71112d7fbfb518595ec5dd6bbc704d122dfe41cb4ab019a55609
          ssa_ast: 7025c1aef0619063764f6cd35ccb9230b2dcdb7057b95d577dff8754260033f4
          flattened_ast: 45a60ffddad90dd81548d0ed6786710bb59693717dc14ec4f48b07fd12412642
          destructured_ast: 43b1fab95cb87dc96914472d01178a8ffe28b3269846ab05899aea28a80b0696
          inlined_ast: 43b1fab95cb87dc96914472d01178a8ffe28b3269846ab05899aea28a80b0696
          dce_ast: 43b1fab95cb87dc96914472d01178a8ffe28b3269846ab05899aea28a80b0696
=======
        - initial_symbol_table: 5f42289191209c8d630d75a544f3dc9d819ba565975b2efe399c7772ea32e6c8
          type_checked_symbol_table: 0830d38840f48fa9dbcd0e83e5bfd68a01b129282fc92ce47c1f609b609be777
          unrolled_symbol_table: 0830d38840f48fa9dbcd0e83e5bfd68a01b129282fc92ce47c1f609b609be777
          initial_ast: 11f37fcbc46f70bfcdf5e5f811080bf7e38a417f33225f231f01d2b3aa2a0eee
          unrolled_ast: 11f37fcbc46f70bfcdf5e5f811080bf7e38a417f33225f231f01d2b3aa2a0eee
          ssa_ast: dafc2ae27ef53fd6b61451285be83dda2d6c26667aaf79af98ebcd5a81d9218b
          flattened_ast: 85912c33730c3d5aff0bd5a3c0ce839dacc4b249efabd4517e85bcc9525826f7
          destructured_ast: 3dc2f92402036b23171d904fc8f48465759003a84dac3178f5485d2a356c26d9
          inlined_ast: 3dc2f92402036b23171d904fc8f48465759003a84dac3178f5485d2a356c26d9
          dce_ast: 3dc2f92402036b23171d904fc8f48465759003a84dac3178f5485d2a356c26d9
>>>>>>> 1d9197f4
          bytecode: 4ab0ff9007818a0bf7b45a22297f4a5bdbed8a46d1b2a70e6f6d2f347f8e8b1e
          errors: ""
          warnings: ""<|MERGE_RESOLUTION|>--- conflicted
+++ resolved
@@ -3,29 +3,16 @@
 expectation: Pass
 outputs:
   - - compile:
-<<<<<<< HEAD
-        - initial_symbol_table: 38e7bb895cf1c311c590566fc911a00e88327c9138dacd5fa5cc1d1c21fe3d61
-          type_checked_symbol_table: e37a28669ba62cd19d09a16ab52d45338411a59178d161cf04c8e197287031a8
-          unrolled_symbol_table: e37a28669ba62cd19d09a16ab52d45338411a59178d161cf04c8e197287031a8
-          initial_ast: c599dcea091e71112d7fbfb518595ec5dd6bbc704d122dfe41cb4ab019a55609
-          unrolled_ast: c599dcea091e71112d7fbfb518595ec5dd6bbc704d122dfe41cb4ab019a55609
-          ssa_ast: 7025c1aef0619063764f6cd35ccb9230b2dcdb7057b95d577dff8754260033f4
-          flattened_ast: 45a60ffddad90dd81548d0ed6786710bb59693717dc14ec4f48b07fd12412642
-          destructured_ast: 43b1fab95cb87dc96914472d01178a8ffe28b3269846ab05899aea28a80b0696
-          inlined_ast: 43b1fab95cb87dc96914472d01178a8ffe28b3269846ab05899aea28a80b0696
-          dce_ast: 43b1fab95cb87dc96914472d01178a8ffe28b3269846ab05899aea28a80b0696
-=======
-        - initial_symbol_table: 5f42289191209c8d630d75a544f3dc9d819ba565975b2efe399c7772ea32e6c8
-          type_checked_symbol_table: 0830d38840f48fa9dbcd0e83e5bfd68a01b129282fc92ce47c1f609b609be777
-          unrolled_symbol_table: 0830d38840f48fa9dbcd0e83e5bfd68a01b129282fc92ce47c1f609b609be777
-          initial_ast: 11f37fcbc46f70bfcdf5e5f811080bf7e38a417f33225f231f01d2b3aa2a0eee
-          unrolled_ast: 11f37fcbc46f70bfcdf5e5f811080bf7e38a417f33225f231f01d2b3aa2a0eee
-          ssa_ast: dafc2ae27ef53fd6b61451285be83dda2d6c26667aaf79af98ebcd5a81d9218b
-          flattened_ast: 85912c33730c3d5aff0bd5a3c0ce839dacc4b249efabd4517e85bcc9525826f7
-          destructured_ast: 3dc2f92402036b23171d904fc8f48465759003a84dac3178f5485d2a356c26d9
-          inlined_ast: 3dc2f92402036b23171d904fc8f48465759003a84dac3178f5485d2a356c26d9
-          dce_ast: 3dc2f92402036b23171d904fc8f48465759003a84dac3178f5485d2a356c26d9
->>>>>>> 1d9197f4
+        - initial_symbol_table: 02d8475760a0faec680f291b8ebffd8c294c4ca08dc5f1ac1b0455d0496f4262
+          type_checked_symbol_table: 706161fceb5ee6c17b0bd4b90cae4637f7e635810321123ce21946b80ae23ce2
+          unrolled_symbol_table: 706161fceb5ee6c17b0bd4b90cae4637f7e635810321123ce21946b80ae23ce2
+          initial_ast: 3170899acffd48b3bc59d29fe68513d53778b7d0e30219164d1f61b1db76dab8
+          unrolled_ast: 3170899acffd48b3bc59d29fe68513d53778b7d0e30219164d1f61b1db76dab8
+          ssa_ast: d3e858bb66c02b7aa17e6b0c422aede9f612a7265ab7f3290f83fbabcd5c0a99
+          flattened_ast: e3cbdb31a5091aa67207ed708448099ba6bd9eddcc7288a43bc5519465a58b4a
+          destructured_ast: f86cd01830670f276fa2cc89b9dba8ee82df5a97b79b5297984c4dc103a1b3d3
+          inlined_ast: f86cd01830670f276fa2cc89b9dba8ee82df5a97b79b5297984c4dc103a1b3d3
+          dce_ast: f86cd01830670f276fa2cc89b9dba8ee82df5a97b79b5297984c4dc103a1b3d3
           bytecode: 4ab0ff9007818a0bf7b45a22297f4a5bdbed8a46d1b2a70e6f6d2f347f8e8b1e
           errors: ""
           warnings: ""