--- conflicted
+++ resolved
@@ -3,29 +3,16 @@
 expectation: Pass
 outputs:
   - - compile:
-<<<<<<< HEAD
-        - initial_symbol_table: ebe57e74cb35aa30d1d8d0ea4ae54399623762e0a3a1df7a4936c259c3def698
-          type_checked_symbol_table: 9c6a88c3beeb531d8a2ba981b5b20c6f0469b2f5bac1bee0a0bf83097fb83f89
-          unrolled_symbol_table: b03be4161c7cb3c28c7591ff551184f33e32a5bbfbd76e4f7e16a7c72fc7f10b
-          initial_ast: 8f78e2ea166237b2e3f6445a0e833ec2f1746d29258eb4fda70cbd8b523ae8fd
-          unrolled_ast: 9cffc6fd61683e74358c4c3bd29c717831682e57b54c6a5159af72da40a4c3b9
-          ssa_ast: 3b078580d37661d1c52464c7badfaef301ec357bee6ad38829b48476b053bf01
-          flattened_ast: d52855dfb323ed6d5f12b5cbb9da3f639fca4a22a09461b33d5a7bafc528254a
-          destructured_ast: 2b27043224884bdc6304978c4855d0642ba4c78f98e67d3127ee58b500f31e17
-          inlined_ast: 2b27043224884bdc6304978c4855d0642ba4c78f98e67d3127ee58b500f31e17
-          dce_ast: 2b27043224884bdc6304978c4855d0642ba4c78f98e67d3127ee58b500f31e17
-=======
-        - initial_symbol_table: 06985274d606988878f23664acadc53c3ab88380b812f03348d0445c86a4c242
-          type_checked_symbol_table: 6f58186672d2c1c0cb4bbb1c06a7047414849de39ac85f3931d69f056817558c
-          unrolled_symbol_table: 594ae23f89df474a4342c0e0cc284aa199bf7c1c6f5ce247d63730fc7b84ae52
-          initial_ast: 14bff8737561a463822573b266c4e80e8310489beec39831ba7316e66f8d7eb8
-          unrolled_ast: b2b43a68d5bf21158ff43382ad8209d01abfe9478ad4edd374a34c06aaee468b
-          ssa_ast: 81e6a0d8ca1c083491fbf8d68f438ee0d2ef7936d0213c59c7d45477a966b005
-          flattened_ast: 92fdef8f8a41ed26b4972313e2cd6bb8d5f47c5494d8487afd1a294886b98da7
-          destructured_ast: 8bcdad9a4470b92aecf39cb98410978a4b119b2c9dda3f2148586e0c59f8b583
-          inlined_ast: 8bcdad9a4470b92aecf39cb98410978a4b119b2c9dda3f2148586e0c59f8b583
-          dce_ast: 8bcdad9a4470b92aecf39cb98410978a4b119b2c9dda3f2148586e0c59f8b583
->>>>>>> 1d9197f4
+        - initial_symbol_table: ad75c84b75c9b8d8141d2d4993a65138e31ac05ae2dcb1e5d628afce4aa99782
+          type_checked_symbol_table: 38f71064716b90ed10311163b2f545d3cf6527460e32f7281aa5b0bc78ba13e6
+          unrolled_symbol_table: 936f97bfcee50a6fd455bb9d9f8c1422764d78484fb31c5214eef0d9b9dc40bb
+          initial_ast: de829a425dc7ff52193bcf9f28a646050bc86ef38c2f9ebb5b994cbc0ce47fe5
+          unrolled_ast: dd459b73921cb41b131eead97c613965ad5888ba0eeb38763e95d7615a04eaa8
+          ssa_ast: 1f63cde97ec219fb4804498f65d401d88bb03f9e180fe945cc4ac0a18d385eb4
+          flattened_ast: a3a7f2a5a65daeced437ec9dd6ad61831ced26c363dd887954f89a2beb9f3395
+          destructured_ast: 05cea119847ef6d14e51acc972c11c1e2512c37b15de7d696e5a27c80d1a1148
+          inlined_ast: 05cea119847ef6d14e51acc972c11c1e2512c37b15de7d696e5a27c80d1a1148
+          dce_ast: 05cea119847ef6d14e51acc972c11c1e2512c37b15de7d696e5a27c80d1a1148
           bytecode: 9ef5de2d557b3a8119e5545ab597779492a53ca6f7097a946262eb65c1acdca7
           errors: ""
           warnings: ""