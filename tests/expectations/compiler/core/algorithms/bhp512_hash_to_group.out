---
namespace: Compile
expectation: Pass
outputs:
  - - compile:
<<<<<<< HEAD
        - initial_symbol_table: f0f996bd026e52be88eda1f06611a250f07beb461598af45364338b71c6be67e
          type_checked_symbol_table: ff73715654c51dd2d9fea914a60b8e6cae327c41c9b70edd77e8bc4e12e811e9
          unrolled_symbol_table: ff73715654c51dd2d9fea914a60b8e6cae327c41c9b70edd77e8bc4e12e811e9
          initial_ast: 43b97c42f8267843e2549269149197b281c28f02dd994852b0aca53e58f349fe
          unrolled_ast: 43b97c42f8267843e2549269149197b281c28f02dd994852b0aca53e58f349fe
          ssa_ast: 5198158375b12d51d1cbd773a49ff338f93ef8cdcf9bbae6a899ad01c60fbae3
          flattened_ast: 89fecf16de71804f935b862bbfd8e9142a3bb2ee6b4c94c29df356213cc06f26
          destructured_ast: dbb93c5e620a12f5c7c18593e54127b8dd8c9b8af0bca96212d710dcf103adf9
          inlined_ast: dbb93c5e620a12f5c7c18593e54127b8dd8c9b8af0bca96212d710dcf103adf9
          dce_ast: a7ce2b848dc5d17b6e817d4b82eb677840279daa6f895df069ef9d4ead20b755
=======
        - initial_symbol_table: 64becc6a57749a4b966792745febbddb9007cb0c9f1bcdd2aa77c0b4ef531482
          type_checked_symbol_table: 68ebb4783f19bd9197355774f21441a1515e8b2a5e748c08df8724a97ea66df1
          unrolled_symbol_table: 68ebb4783f19bd9197355774f21441a1515e8b2a5e748c08df8724a97ea66df1
          initial_ast: d9f62ac4cccef6993f812ecd36036a58d254321239921b9c49de8046289a6e08
          unrolled_ast: d9f62ac4cccef6993f812ecd36036a58d254321239921b9c49de8046289a6e08
          ssa_ast: 62d1083ae05a6c3dd3afa2eefd11d39d727b3367457cad1dbc775a5ff6e899ca
          flattened_ast: 3049dc8e5b0a4c107399fa3eca70d9fbf747c381029cce1d194d667a9b1e5ef5
          destructured_ast: 7125db09e0c24a2c418e41c6171a4eff56a7c7abb7d0343d02b3fbf6497fe10c
          inlined_ast: 7125db09e0c24a2c418e41c6171a4eff56a7c7abb7d0343d02b3fbf6497fe10c
          dce_ast: f432ff8926f5cb1b5f59a321b8c33d2ac164c8227ce17e1fa297ee02386b0d6b
>>>>>>> 1d9197f4
          bytecode: a0a563d61716d3c6b3a75384d04fe6227332979ff3fb5d04a672e1db4e6fa8cb
          errors: ""
          warnings: ""<|MERGE_RESOLUTION|>--- conflicted
+++ resolved
@@ -3,29 +3,16 @@
 expectation: Pass
 outputs:
   - - compile:
-<<<<<<< HEAD
-        - initial_symbol_table: f0f996bd026e52be88eda1f06611a250f07beb461598af45364338b71c6be67e
-          type_checked_symbol_table: ff73715654c51dd2d9fea914a60b8e6cae327c41c9b70edd77e8bc4e12e811e9
-          unrolled_symbol_table: ff73715654c51dd2d9fea914a60b8e6cae327c41c9b70edd77e8bc4e12e811e9
-          initial_ast: 43b97c42f8267843e2549269149197b281c28f02dd994852b0aca53e58f349fe
-          unrolled_ast: 43b97c42f8267843e2549269149197b281c28f02dd994852b0aca53e58f349fe
-          ssa_ast: 5198158375b12d51d1cbd773a49ff338f93ef8cdcf9bbae6a899ad01c60fbae3
-          flattened_ast: 89fecf16de71804f935b862bbfd8e9142a3bb2ee6b4c94c29df356213cc06f26
-          destructured_ast: dbb93c5e620a12f5c7c18593e54127b8dd8c9b8af0bca96212d710dcf103adf9
-          inlined_ast: dbb93c5e620a12f5c7c18593e54127b8dd8c9b8af0bca96212d710dcf103adf9
-          dce_ast: a7ce2b848dc5d17b6e817d4b82eb677840279daa6f895df069ef9d4ead20b755
-=======
-        - initial_symbol_table: 64becc6a57749a4b966792745febbddb9007cb0c9f1bcdd2aa77c0b4ef531482
-          type_checked_symbol_table: 68ebb4783f19bd9197355774f21441a1515e8b2a5e748c08df8724a97ea66df1
-          unrolled_symbol_table: 68ebb4783f19bd9197355774f21441a1515e8b2a5e748c08df8724a97ea66df1
-          initial_ast: d9f62ac4cccef6993f812ecd36036a58d254321239921b9c49de8046289a6e08
-          unrolled_ast: d9f62ac4cccef6993f812ecd36036a58d254321239921b9c49de8046289a6e08
-          ssa_ast: 62d1083ae05a6c3dd3afa2eefd11d39d727b3367457cad1dbc775a5ff6e899ca
-          flattened_ast: 3049dc8e5b0a4c107399fa3eca70d9fbf747c381029cce1d194d667a9b1e5ef5
-          destructured_ast: 7125db09e0c24a2c418e41c6171a4eff56a7c7abb7d0343d02b3fbf6497fe10c
-          inlined_ast: 7125db09e0c24a2c418e41c6171a4eff56a7c7abb7d0343d02b3fbf6497fe10c
-          dce_ast: f432ff8926f5cb1b5f59a321b8c33d2ac164c8227ce17e1fa297ee02386b0d6b
->>>>>>> 1d9197f4
+        - initial_symbol_table: 50685756468b80481a31a2082a3df618d0e2ac34d08f6954df2f2b82de7d11b1
+          type_checked_symbol_table: 00b97f407ed6f4025b85376bc8d0b25e1d3a8430a6ab420e1e183a5c1b6e430d
+          unrolled_symbol_table: 00b97f407ed6f4025b85376bc8d0b25e1d3a8430a6ab420e1e183a5c1b6e430d
+          initial_ast: f41b5d1390511e0b7498f813fba346f400ef66bf636f0d1e28dbb55869a80153
+          unrolled_ast: f41b5d1390511e0b7498f813fba346f400ef66bf636f0d1e28dbb55869a80153
+          ssa_ast: cbb8a516a4b76218ff24a3c56e42a435b0b8acb6ea33e2cb074a787ef51b22ab
+          flattened_ast: 87ba6241b5819ea21eb90f7eb502bd1674196560d3343f39c59119c8b380a402
+          destructured_ast: e4612e20aa9f9dbb9128f4423910188ba27e66b21eed6afe615e6bb1574a500d
+          inlined_ast: e4612e20aa9f9dbb9128f4423910188ba27e66b21eed6afe615e6bb1574a500d
+          dce_ast: dea0015bae3270eed36e9d7e9a1988ad1924df3eff4728499da344346f5fb439
           bytecode: a0a563d61716d3c6b3a75384d04fe6227332979ff3fb5d04a672e1db4e6fa8cb
           errors: ""
           warnings: ""