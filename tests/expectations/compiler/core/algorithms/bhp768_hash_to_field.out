---
namespace: Compile
expectation: Pass
outputs:
  - - compile:
<<<<<<< HEAD
        - initial_symbol_table: 0f5d36005197cb2fccb650b60da08e392ad4e36923fd4feb47db3a6fbb7a11de
          type_checked_symbol_table: b67f708cc4a8ce4a48b40eefd2c35bfdfc54b558566f9ffee5c211dfd489ef66
          unrolled_symbol_table: b67f708cc4a8ce4a48b40eefd2c35bfdfc54b558566f9ffee5c211dfd489ef66
          initial_ast: ae59244f2bd676657c0aad37e442ef03934174281adf3a27bd914077f69208c1
          unrolled_ast: ae59244f2bd676657c0aad37e442ef03934174281adf3a27bd914077f69208c1
          ssa_ast: 42cf5290655ca612270cf71a323f93c8f772e5829f8351b80ffd5e61f88ab7ac
          flattened_ast: aa9b328501b8b3e39aeb00afba3d3eb4d63bc4ebb0473f0a02318c34b7c0b658
          destructured_ast: 88c731b22a1998ca5be0319e603e7c91cb65fc47a8c29dbbb61d55c76028363c
          inlined_ast: 88c731b22a1998ca5be0319e603e7c91cb65fc47a8c29dbbb61d55c76028363c
          dce_ast: 01f971e7e390bfeab22fe4d123184cc813bcdcc6ebdc71f1830a63cafcb2aba6
=======
        - initial_symbol_table: c76280ef8b8dab4d05bd78867d20311f59ccc08ede7a9f225502bca134dab5b8
          type_checked_symbol_table: e1129b73e55f87f4532f6ee5f5d3807b61e698ad3d01d33b52d074f350808878
          unrolled_symbol_table: e1129b73e55f87f4532f6ee5f5d3807b61e698ad3d01d33b52d074f350808878
          initial_ast: 08e9a497c376d8314e137164f8ef6deb5fd54776f79d993d493302c54924ff6c
          unrolled_ast: 08e9a497c376d8314e137164f8ef6deb5fd54776f79d993d493302c54924ff6c
          ssa_ast: 820da158cb05bc242d5ef6093e4a51317d19d4ce8b4eb61be597d3d7b5763bbf
          flattened_ast: c7de92fbb4c4c5d97f1261488a7f3f836ad0c941930e9ec14958f6f916bb5a83
          destructured_ast: bf24c9dfa25e5b9e78e012a6fd76c88c9d2f5763ad20855f0946e8c196dde126
          inlined_ast: bf24c9dfa25e5b9e78e012a6fd76c88c9d2f5763ad20855f0946e8c196dde126
          dce_ast: f9e0c5caf7f09409a8a144a98b4fa7cbc204c7c5b930d776d2e8e82469729301
>>>>>>> 1d9197f4
          bytecode: 7da691d67f81116d91fb60593fa7fbac92c7409ecb5728174beee3fc612716a0
          errors: ""
          warnings: ""<|MERGE_RESOLUTION|>--- conflicted
+++ resolved
@@ -3,29 +3,16 @@
 expectation: Pass
 outputs:
   - - compile:
-<<<<<<< HEAD
-        - initial_symbol_table: 0f5d36005197cb2fccb650b60da08e392ad4e36923fd4feb47db3a6fbb7a11de
-          type_checked_symbol_table: b67f708cc4a8ce4a48b40eefd2c35bfdfc54b558566f9ffee5c211dfd489ef66
-          unrolled_symbol_table: b67f708cc4a8ce4a48b40eefd2c35bfdfc54b558566f9ffee5c211dfd489ef66
-          initial_ast: ae59244f2bd676657c0aad37e442ef03934174281adf3a27bd914077f69208c1
-          unrolled_ast: ae59244f2bd676657c0aad37e442ef03934174281adf3a27bd914077f69208c1
-          ssa_ast: 42cf5290655ca612270cf71a323f93c8f772e5829f8351b80ffd5e61f88ab7ac
-          flattened_ast: aa9b328501b8b3e39aeb00afba3d3eb4d63bc4ebb0473f0a02318c34b7c0b658
-          destructured_ast: 88c731b22a1998ca5be0319e603e7c91cb65fc47a8c29dbbb61d55c76028363c
-          inlined_ast: 88c731b22a1998ca5be0319e603e7c91cb65fc47a8c29dbbb61d55c76028363c
-          dce_ast: 01f971e7e390bfeab22fe4d123184cc813bcdcc6ebdc71f1830a63cafcb2aba6
-=======
-        - initial_symbol_table: c76280ef8b8dab4d05bd78867d20311f59ccc08ede7a9f225502bca134dab5b8
-          type_checked_symbol_table: e1129b73e55f87f4532f6ee5f5d3807b61e698ad3d01d33b52d074f350808878
-          unrolled_symbol_table: e1129b73e55f87f4532f6ee5f5d3807b61e698ad3d01d33b52d074f350808878
-          initial_ast: 08e9a497c376d8314e137164f8ef6deb5fd54776f79d993d493302c54924ff6c
-          unrolled_ast: 08e9a497c376d8314e137164f8ef6deb5fd54776f79d993d493302c54924ff6c
-          ssa_ast: 820da158cb05bc242d5ef6093e4a51317d19d4ce8b4eb61be597d3d7b5763bbf
-          flattened_ast: c7de92fbb4c4c5d97f1261488a7f3f836ad0c941930e9ec14958f6f916bb5a83
-          destructured_ast: bf24c9dfa25e5b9e78e012a6fd76c88c9d2f5763ad20855f0946e8c196dde126
-          inlined_ast: bf24c9dfa25e5b9e78e012a6fd76c88c9d2f5763ad20855f0946e8c196dde126
-          dce_ast: f9e0c5caf7f09409a8a144a98b4fa7cbc204c7c5b930d776d2e8e82469729301
->>>>>>> 1d9197f4
+        - initial_symbol_table: a32d8e2614c0c938f3045c99a5ae1a9435cd34da9c543bb2fd3b10e6128d9837
+          type_checked_symbol_table: 8afab6b4e6604768c1db1398838c274386d1b3d4b526967bd16c3d2222866519
+          unrolled_symbol_table: 8afab6b4e6604768c1db1398838c274386d1b3d4b526967bd16c3d2222866519
+          initial_ast: 6b68c65600169f8c8cee0a021d375084f0ddeb6149fae46b9573c699766c5ab3
+          unrolled_ast: 6b68c65600169f8c8cee0a021d375084f0ddeb6149fae46b9573c699766c5ab3
+          ssa_ast: ee19175861e7e4461f9fa8cca8cae7fadf14c65c7b01a8b8be6954204dafcc8d
+          flattened_ast: 10cd22a4a10187d6e06d8c06634296f3645b14a042df3f9ea0ace3f4a6b74231
+          destructured_ast: c91853dca89651fb270296c523104264a444cd1e60770ce61f814f049d24cd41
+          inlined_ast: c91853dca89651fb270296c523104264a444cd1e60770ce61f814f049d24cd41
+          dce_ast: 745d5f7d5e373f50f54aeeeb329f068083761fdae2946b3edc490a04f0c4fd99
           bytecode: 7da691d67f81116d91fb60593fa7fbac92c7409ecb5728174beee3fc612716a0
           errors: ""
           warnings: ""