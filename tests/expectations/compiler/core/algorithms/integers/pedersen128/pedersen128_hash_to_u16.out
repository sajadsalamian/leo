--- conflicted
+++ resolved
@@ -3,29 +3,16 @@
 expectation: Pass
 outputs:
   - - compile:
-<<<<<<< HEAD
-        - initial_symbol_table: 9c7c0c296616e1a7c0afc04ba602a96e19c4ff1bf4a0d01446f326ef32c28fca
-          type_checked_symbol_table: 0fcfe6c7056bcf70692335b23674247cb8aa2478135d85c2b8bbb48db7a85ac1
-          unrolled_symbol_table: 0fcfe6c7056bcf70692335b23674247cb8aa2478135d85c2b8bbb48db7a85ac1
-          initial_ast: 547b3bdbd8480a720e570f3bdcb85c3f3b54de84d1eb195265fe66beeb2b82a8
-          unrolled_ast: 547b3bdbd8480a720e570f3bdcb85c3f3b54de84d1eb195265fe66beeb2b82a8
-          ssa_ast: d069800e6b3710926e07dccfb1191c7ed8934fb8a3e687333312de8b247e10b0
-          flattened_ast: cd6ac9a767a5b8624e50be38230c9d3db9ee524c075506c7c3b1e017c9542702
-          destructured_ast: 5dd220f4e22276e6f610012821cbaddeb5c5a135c3956a7656ed6cd6f5469776
-          inlined_ast: 5dd220f4e22276e6f610012821cbaddeb5c5a135c3956a7656ed6cd6f5469776
-          dce_ast: d88294b2415711712cbde59cec86b1f4bf6b7d7feaa4b3c162a751eb379ddc67
-=======
-        - initial_symbol_table: 00e1a05ba82f5f2683ba250744be1f8dbef55f51aa8b976e7489aebad51285a3
-          type_checked_symbol_table: 1439f4663ff0145c2e6045063a6ffb14956af165a659df4d967a62cac1e4c042
-          unrolled_symbol_table: 1439f4663ff0145c2e6045063a6ffb14956af165a659df4d967a62cac1e4c042
-          initial_ast: b761e3f3c3a039b6372694bba14bee29a4ec8095b1d149c5d86f4ee012fc8d1f
-          unrolled_ast: b761e3f3c3a039b6372694bba14bee29a4ec8095b1d149c5d86f4ee012fc8d1f
-          ssa_ast: dbd56699ab696d20f3ae22955b0d559c5cb7b3cf792036124f72acc326f6dcfd
-          flattened_ast: 1d4bcca6714277fc6798dc6c3ed3ef607af44c273467346c139dd2aacaf64466
-          destructured_ast: 7ab2c475819c962e559f34dcf418070d2189a5d41c0b54935f2795ac6f975c9b
-          inlined_ast: 7ab2c475819c962e559f34dcf418070d2189a5d41c0b54935f2795ac6f975c9b
-          dce_ast: 1c5ab9fa349860c79151b26c0469006feb4bbf5ffe775054a856d50018b276c9
->>>>>>> 1d9197f4
+        - initial_symbol_table: ec7e805453bb4081fba0d721a81e3f15e222fbce2d6e8587c97e24788c164bba
+          type_checked_symbol_table: 2f1b236449628de012306f999903e6796ada92267f38a4b32b706bfee45521eb
+          unrolled_symbol_table: 2f1b236449628de012306f999903e6796ada92267f38a4b32b706bfee45521eb
+          initial_ast: d76d988d140f3de87ba94168a894b11126294497f96f9ff3eef463eaa902db6c
+          unrolled_ast: d76d988d140f3de87ba94168a894b11126294497f96f9ff3eef463eaa902db6c
+          ssa_ast: 52655895eb79ec997970050f2f57c419973e1010697159020ef42a0ad90f4a62
+          flattened_ast: a12499dd93bbe9b2570d2216ef540c2a677c807a22c0e13e7e3b3a3a61215dd1
+          destructured_ast: 1c041e3e9f86f1abdcad00d081627aaf913d2d4f6581a71d1728aa7003380ad8
+          inlined_ast: 1c041e3e9f86f1abdcad00d081627aaf913d2d4f6581a71d1728aa7003380ad8
+          dce_ast: 108d8896374ab5bcdcd6b41f221fdf9f32a4cf483680364d09c9db2cded511c2
           bytecode: b34f23a9e355f5c390ac8e515b847321dbae47a2ce02a361bd07626909cbf9f5
           errors: ""
           warnings: ""