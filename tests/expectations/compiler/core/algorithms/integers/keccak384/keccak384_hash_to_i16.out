---
namespace: Compile
expectation: Pass
outputs:
  - - compile:
<<<<<<< HEAD
        - initial_symbol_table: 290d40a093afd471bc1d3a52c29e2e26e92306eb875e45a0f4331fb42b9ce0f0
          type_checked_symbol_table: 53cd6927f60374950c3d2059d575bd1ca571cba352ad61b93ee8ef0f3dd17d88
          unrolled_symbol_table: 53cd6927f60374950c3d2059d575bd1ca571cba352ad61b93ee8ef0f3dd17d88
          initial_ast: 5fcc2ce7804e6e0155c3690c024ace7298f0f8a77aac4cd64c84c5f54d7d5fb9
          unrolled_ast: 5fcc2ce7804e6e0155c3690c024ace7298f0f8a77aac4cd64c84c5f54d7d5fb9
          ssa_ast: 5056fe3b87191fc67c57f562210e592f6b2e8cf1a002322617e782608876b41a
          flattened_ast: b19bca43f358c563ad4af66eb5ad0b3740e85c00965844233d5582b2f8ce7b64
          destructured_ast: 744a4e4035b41eba13e90c10f4d61d8a41493c89cb36637bfe03d1f897132bac
          inlined_ast: 744a4e4035b41eba13e90c10f4d61d8a41493c89cb36637bfe03d1f897132bac
          dce_ast: 90031ec3ae2f739b5d95ce32c2ddcf455e746f147a36cc7f6e4e267998ac06df
=======
        - initial_symbol_table: e9376599041e21fade8cd887dcdb2fac09dc6cc6bacccf9a1db45952620e4b1f
          type_checked_symbol_table: 75b388c8c7585deaa1fcbb8a7d645ece4b9adda46cda288a55c564d30b567092
          unrolled_symbol_table: 75b388c8c7585deaa1fcbb8a7d645ece4b9adda46cda288a55c564d30b567092
          initial_ast: b4392f41382c0dfdc9022c86880350100929cd948ef0b89d2a340b472dae9169
          unrolled_ast: b4392f41382c0dfdc9022c86880350100929cd948ef0b89d2a340b472dae9169
          ssa_ast: 2bc14c278cda0a9d84732152903ade392fc1ff18b532dc9d3cb0bb7d14a13a9c
          flattened_ast: 119e68294854fba6a56b1b30d97ba94ee240b822fd7535634ae8411466ab97d4
          destructured_ast: 1e1e90dc285c365eeca9db928959f70a27f71b3e6cb6e9a2d2670b740ace6228
          inlined_ast: 1e1e90dc285c365eeca9db928959f70a27f71b3e6cb6e9a2d2670b740ace6228
          dce_ast: 5349194ad14d0b610fa756b46bf736e50cd4f12b278aedc0131db9187798d9d3
>>>>>>> 1d9197f4
          bytecode: f6c112b08c4a5b02002de56b8dfba054dca0fdb49feeda7146384ce5bc4b9e3b
          errors: ""
          warnings: ""<|MERGE_RESOLUTION|>--- conflicted
+++ resolved
@@ -3,29 +3,16 @@
 expectation: Pass
 outputs:
   - - compile:
-<<<<<<< HEAD
-        - initial_symbol_table: 290d40a093afd471bc1d3a52c29e2e26e92306eb875e45a0f4331fb42b9ce0f0
-          type_checked_symbol_table: 53cd6927f60374950c3d2059d575bd1ca571cba352ad61b93ee8ef0f3dd17d88
-          unrolled_symbol_table: 53cd6927f60374950c3d2059d575bd1ca571cba352ad61b93ee8ef0f3dd17d88
-          initial_ast: 5fcc2ce7804e6e0155c3690c024ace7298f0f8a77aac4cd64c84c5f54d7d5fb9
-          unrolled_ast: 5fcc2ce7804e6e0155c3690c024ace7298f0f8a77aac4cd64c84c5f54d7d5fb9
-          ssa_ast: 5056fe3b87191fc67c57f562210e592f6b2e8cf1a002322617e782608876b41a
-          flattened_ast: b19bca43f358c563ad4af66eb5ad0b3740e85c00965844233d5582b2f8ce7b64
-          destructured_ast: 744a4e4035b41eba13e90c10f4d61d8a41493c89cb36637bfe03d1f897132bac
-          inlined_ast: 744a4e4035b41eba13e90c10f4d61d8a41493c89cb36637bfe03d1f897132bac
-          dce_ast: 90031ec3ae2f739b5d95ce32c2ddcf455e746f147a36cc7f6e4e267998ac06df
-=======
-        - initial_symbol_table: e9376599041e21fade8cd887dcdb2fac09dc6cc6bacccf9a1db45952620e4b1f
-          type_checked_symbol_table: 75b388c8c7585deaa1fcbb8a7d645ece4b9adda46cda288a55c564d30b567092
-          unrolled_symbol_table: 75b388c8c7585deaa1fcbb8a7d645ece4b9adda46cda288a55c564d30b567092
-          initial_ast: b4392f41382c0dfdc9022c86880350100929cd948ef0b89d2a340b472dae9169
-          unrolled_ast: b4392f41382c0dfdc9022c86880350100929cd948ef0b89d2a340b472dae9169
-          ssa_ast: 2bc14c278cda0a9d84732152903ade392fc1ff18b532dc9d3cb0bb7d14a13a9c
-          flattened_ast: 119e68294854fba6a56b1b30d97ba94ee240b822fd7535634ae8411466ab97d4
-          destructured_ast: 1e1e90dc285c365eeca9db928959f70a27f71b3e6cb6e9a2d2670b740ace6228
-          inlined_ast: 1e1e90dc285c365eeca9db928959f70a27f71b3e6cb6e9a2d2670b740ace6228
-          dce_ast: 5349194ad14d0b610fa756b46bf736e50cd4f12b278aedc0131db9187798d9d3
->>>>>>> 1d9197f4
+        - initial_symbol_table: 6fbe09668eae866b7d088936aef31c44d3dcaefb4267380e57b04d6e9da910ca
+          type_checked_symbol_table: 41d7881113f04ef3706fed6729f54dc0cf45cd8eba6509d94fefcd3c70d48cad
+          unrolled_symbol_table: 41d7881113f04ef3706fed6729f54dc0cf45cd8eba6509d94fefcd3c70d48cad
+          initial_ast: ba3898259a2824f95be822a5daf97931fe2080f30f9bfcef5607beba6c099213
+          unrolled_ast: ba3898259a2824f95be822a5daf97931fe2080f30f9bfcef5607beba6c099213
+          ssa_ast: fd6494afbcac01c1dec21bc662a2248814bad2488e7f36cd104bcdcfc43e3d6b
+          flattened_ast: 2eb33f23b55bfebc1a0ba0280a0fdb4a6cea7a8a39c6cf6689f2001fb0cfde64
+          destructured_ast: 5a466aece670095f525d6d9e38532adeb41e6ccd441fcbacb9d7c217af5502c1
+          inlined_ast: 5a466aece670095f525d6d9e38532adeb41e6ccd441fcbacb9d7c217af5502c1
+          dce_ast: 142d35ed20ee6dbf9d41b1cbdb8b9aee6e80abb9c746f5b835e5bee79b411857
           bytecode: f6c112b08c4a5b02002de56b8dfba054dca0fdb49feeda7146384ce5bc4b9e3b
           errors: ""
           warnings: ""