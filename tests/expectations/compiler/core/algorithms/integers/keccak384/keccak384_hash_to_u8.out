--- conflicted
+++ resolved
@@ -3,29 +3,16 @@
 expectation: Pass
 outputs:
   - - compile:
-<<<<<<< HEAD
-        - initial_symbol_table: 6f3b0bb827fe9e0527663a89ab2bb176631983eb7f66fc71c01437d229aab92f
-          type_checked_symbol_table: 469c1b2c9bd2ca9d2a8bfdd68f3fdf29988d0ada94149ec8cb650ec3ff419534
-          unrolled_symbol_table: 469c1b2c9bd2ca9d2a8bfdd68f3fdf29988d0ada94149ec8cb650ec3ff419534
-          initial_ast: 9ec081a2da390dabdd37f2b3093422783ad9f346d2f3b1770a1483028da69d6d
-          unrolled_ast: 9ec081a2da390dabdd37f2b3093422783ad9f346d2f3b1770a1483028da69d6d
-          ssa_ast: c546fbd09a7c023b2910cee14f69fd95e874eaa59388bb440a101767999a9044
-          flattened_ast: c17c01c2f89ac486be70d53c98fe6e16140ffdf89d78ceaaee3d8a9371aa2a00
-          destructured_ast: 49209f1c2a62700ff5ad40678885a945360dfc9639e5eb60884f3ea27e8a02b3
-          inlined_ast: 49209f1c2a62700ff5ad40678885a945360dfc9639e5eb60884f3ea27e8a02b3
-          dce_ast: dd3cc4e37344c8e61b613c40ba8e14cfb8b88987cf571439dda504db490c1f9c
-=======
-        - initial_symbol_table: 4eb5c887deb4c5b6d4d22fae5a2e104c70698503d02fddeea0bdf4a79e1e58d3
-          type_checked_symbol_table: 8de2e812a3afbc48e16e2b6aa85b1d3b5226bad20456b1215c01fcebb64bd3a7
-          unrolled_symbol_table: 8de2e812a3afbc48e16e2b6aa85b1d3b5226bad20456b1215c01fcebb64bd3a7
-          initial_ast: 8d9c661e9a7477c899cd79870f0dab642dd8202fffc6af2e7b7f28d9c608b23d
-          unrolled_ast: 8d9c661e9a7477c899cd79870f0dab642dd8202fffc6af2e7b7f28d9c608b23d
-          ssa_ast: 65fc70f1b5e54e13898a1967f4e550abc2978770c39f34cd6237a7dd4d56cad0
-          flattened_ast: afb8efa7809cfc0a983914a7b9b197488e0dca20d21fc61eccd1bda278864a7f
-          destructured_ast: a6cae0a6a0b2c647707df187ece0494a2d834d8e048f72248e9a6cdab5756b56
-          inlined_ast: a6cae0a6a0b2c647707df187ece0494a2d834d8e048f72248e9a6cdab5756b56
-          dce_ast: 8e81b42ea1fec160458dd76944d6847ac786f0bf6dc2b67041dd63bbcc1e602b
->>>>>>> 1d9197f4
+        - initial_symbol_table: 391de5af6b91cae5fbb201a707cc98446504bbc30ae475acb466a319950f7932
+          type_checked_symbol_table: 95d8f88b149e8d93790e8fbfc820b28c800fbc5a32a92cbcacf9fe7b0fe131d8
+          unrolled_symbol_table: 95d8f88b149e8d93790e8fbfc820b28c800fbc5a32a92cbcacf9fe7b0fe131d8
+          initial_ast: 7cbefcf233f595dd332a73bfc95c09142070e1a3d522064d3e72c50a3995cbc3
+          unrolled_ast: 7cbefcf233f595dd332a73bfc95c09142070e1a3d522064d3e72c50a3995cbc3
+          ssa_ast: 3d235bb27ea9a6855a26838932654330770853dc748b8170fef0539d9c8d4d7b
+          flattened_ast: 679bc7c371e24e6977a31751bc155098c91ccbcdba3f55356e02565c799bcd6e
+          destructured_ast: 819bdc3657b2cc5a6ec457416533a81f301b61267557403e9cd5d7ffb9613bc6
+          inlined_ast: 819bdc3657b2cc5a6ec457416533a81f301b61267557403e9cd5d7ffb9613bc6
+          dce_ast: d06a46481785a801e5af8404a5ee5276034b3117f41872217cadb455efed3995
           bytecode: 999b9d0cdf8e006833a2d8ce94eb8ace714cd08c8df3e0b3531e28f6489e0984
           errors: ""
           warnings: ""