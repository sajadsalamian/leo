---
namespace: Compile
expectation: Pass
outputs:
  - - compile:
<<<<<<< HEAD
        - initial_symbol_table: 35ee2e769ba8d1a174cc4f967f1b9a4f8844bba3d9982c2ac3070ce1d6825060
          type_checked_symbol_table: 499c212f93d8d1968ab8caeb746487a1733eed5a898dc32b222e09e5df217c9f
          unrolled_symbol_table: 499c212f93d8d1968ab8caeb746487a1733eed5a898dc32b222e09e5df217c9f
          initial_ast: 367edf05b9546890fd3cb47175c26ae77377993344e89819f16bf8c34a82e920
          unrolled_ast: 367edf05b9546890fd3cb47175c26ae77377993344e89819f16bf8c34a82e920
          ssa_ast: 7348b506864bc069a0b7c4c3ed3e6f3430ac69f44c4dae7e5e7c981fcd866572
          flattened_ast: ad479a4cc39109cae56de8f71c72e76805d8ce6d35019d554bba77564551c033
          destructured_ast: c58dc43f95d71d94ae71ecc64e04fec98d5210c600b9f1b741708be06db0369a
          inlined_ast: c58dc43f95d71d94ae71ecc64e04fec98d5210c600b9f1b741708be06db0369a
          dce_ast: ce3de6eaa14ddf751f98602bd68d46d87b26f62ec486a16947f6d78094b12761
=======
        - initial_symbol_table: e25fe2ee031245388788b883d760b544d92529fb38409f6045f0e36f8ca51c2a
          type_checked_symbol_table: 1fda1dc9f4e2d28cb2846fd4af091b7816b77e03dcaba80e596893db208c6e0d
          unrolled_symbol_table: 1fda1dc9f4e2d28cb2846fd4af091b7816b77e03dcaba80e596893db208c6e0d
          initial_ast: 1de52c31e088e29ba12c303382e4f18af3baf2a137395de9540a157662e2168c
          unrolled_ast: 1de52c31e088e29ba12c303382e4f18af3baf2a137395de9540a157662e2168c
          ssa_ast: e69fbb600099075e8689f65f91b76a60d4a32e2eab5713deb879f147dba4f2b8
          flattened_ast: f79637b071022c0a176bcd2ecf1618e1768b468d0d9170af86899dfc99f4998e
          destructured_ast: 9fe4cd5797aa94349ec77f2d19ed2b1eb03bc9758390451ece6a499444225929
          inlined_ast: 9fe4cd5797aa94349ec77f2d19ed2b1eb03bc9758390451ece6a499444225929
          dce_ast: effa666e8797a8ffd5ea78008fe590d52766cf1af5edbae88065a99a3c3bccc7
>>>>>>> 1d9197f4
          bytecode: aa8cfafa904c5e0d62b9bb6d271a6182830cb6cfb1bedaa78812a6e5be735597
          errors: ""
          warnings: ""<|MERGE_RESOLUTION|>--- conflicted
+++ resolved
@@ -3,29 +3,16 @@
 expectation: Pass
 outputs:
   - - compile:
-<<<<<<< HEAD
-        - initial_symbol_table: 35ee2e769ba8d1a174cc4f967f1b9a4f8844bba3d9982c2ac3070ce1d6825060
-          type_checked_symbol_table: 499c212f93d8d1968ab8caeb746487a1733eed5a898dc32b222e09e5df217c9f
-          unrolled_symbol_table: 499c212f93d8d1968ab8caeb746487a1733eed5a898dc32b222e09e5df217c9f
-          initial_ast: 367edf05b9546890fd3cb47175c26ae77377993344e89819f16bf8c34a82e920
-          unrolled_ast: 367edf05b9546890fd3cb47175c26ae77377993344e89819f16bf8c34a82e920
-          ssa_ast: 7348b506864bc069a0b7c4c3ed3e6f3430ac69f44c4dae7e5e7c981fcd866572
-          flattened_ast: ad479a4cc39109cae56de8f71c72e76805d8ce6d35019d554bba77564551c033
-          destructured_ast: c58dc43f95d71d94ae71ecc64e04fec98d5210c600b9f1b741708be06db0369a
-          inlined_ast: c58dc43f95d71d94ae71ecc64e04fec98d5210c600b9f1b741708be06db0369a
-          dce_ast: ce3de6eaa14ddf751f98602bd68d46d87b26f62ec486a16947f6d78094b12761
-=======
-        - initial_symbol_table: e25fe2ee031245388788b883d760b544d92529fb38409f6045f0e36f8ca51c2a
-          type_checked_symbol_table: 1fda1dc9f4e2d28cb2846fd4af091b7816b77e03dcaba80e596893db208c6e0d
-          unrolled_symbol_table: 1fda1dc9f4e2d28cb2846fd4af091b7816b77e03dcaba80e596893db208c6e0d
-          initial_ast: 1de52c31e088e29ba12c303382e4f18af3baf2a137395de9540a157662e2168c
-          unrolled_ast: 1de52c31e088e29ba12c303382e4f18af3baf2a137395de9540a157662e2168c
-          ssa_ast: e69fbb600099075e8689f65f91b76a60d4a32e2eab5713deb879f147dba4f2b8
-          flattened_ast: f79637b071022c0a176bcd2ecf1618e1768b468d0d9170af86899dfc99f4998e
-          destructured_ast: 9fe4cd5797aa94349ec77f2d19ed2b1eb03bc9758390451ece6a499444225929
-          inlined_ast: 9fe4cd5797aa94349ec77f2d19ed2b1eb03bc9758390451ece6a499444225929
-          dce_ast: effa666e8797a8ffd5ea78008fe590d52766cf1af5edbae88065a99a3c3bccc7
->>>>>>> 1d9197f4
+        - initial_symbol_table: 8e41ea99129edc81ece5fb996869b3f0b2082bb4f67f7493cc4591840a81369a
+          type_checked_symbol_table: f022a9b97590ea2726f44040088440699fe9235e4505a4a74bb916dd8b66e8ec
+          unrolled_symbol_table: f022a9b97590ea2726f44040088440699fe9235e4505a4a74bb916dd8b66e8ec
+          initial_ast: bb9c440c0f7af326869bb9a49fd759b80ed80b2c68939a0ecae478415a7b9460
+          unrolled_ast: bb9c440c0f7af326869bb9a49fd759b80ed80b2c68939a0ecae478415a7b9460
+          ssa_ast: 269594471f1d2c227f75a132195456cea74ddcc0941e4bc37aab9066f08e7d9a
+          flattened_ast: 633f279191efe4ef2f731fe7c900a340b5996b6545fff7ce4bdc32469e5ce0c1
+          destructured_ast: 5a20f3fcc36901b334b1dae22e518a1377f4a9d4d9672fc73528555fd298d820
+          inlined_ast: 5a20f3fcc36901b334b1dae22e518a1377f4a9d4d9672fc73528555fd298d820
+          dce_ast: 68617baea94599f2c55ad317cdb8992dcb73026db81c9ea255ba7c704b43fbe7
           bytecode: aa8cfafa904c5e0d62b9bb6d271a6182830cb6cfb1bedaa78812a6e5be735597
           errors: ""
           warnings: ""