---
namespace: Compile
expectation: Pass
outputs:
  - - compile:
<<<<<<< HEAD
        - initial_symbol_table: 2f7ca693cf23e5e224b34bef0a89592430371a3bf45cdcceab96efcf70d329c0
          type_checked_symbol_table: 29d8123554ffbb3baa7c7b41d6e6e04999a36ea923ccf5929a4445230a86b338
          unrolled_symbol_table: 29d8123554ffbb3baa7c7b41d6e6e04999a36ea923ccf5929a4445230a86b338
          initial_ast: bad85678e714eba4a33a975c7e781f3c22829e346a7f8e2964ca3b2ef76aab53
          unrolled_ast: bad85678e714eba4a33a975c7e781f3c22829e346a7f8e2964ca3b2ef76aab53
          ssa_ast: 8837e614565eb3ae2ccd2ef06f5b60a96635f4d99617db76dfb01a15d799da00
          flattened_ast: bc4218c6f2fa8a991fce514b59811e60d10c74754fb32fafeca58ebc5bfe7c35
          destructured_ast: 3886c170599693c1ba8ebc971e438a992dbb4a302fbf1402f620ffe0a6b10108
          inlined_ast: 3886c170599693c1ba8ebc971e438a992dbb4a302fbf1402f620ffe0a6b10108
          dce_ast: 8b36fa4d3610d23fe97249cd9dc194a7c128e17cb4b47b7c1f1384c6b2622b77
=======
        - initial_symbol_table: a6ad9e1419e032cadf010f6f62ca23cbf6c03ab7bae3b91b5cd54ab6cb63f67c
          type_checked_symbol_table: 26bb705646acc5f8ea87227c143eba713af24b516182d7b9afca9f8b49496f93
          unrolled_symbol_table: 26bb705646acc5f8ea87227c143eba713af24b516182d7b9afca9f8b49496f93
          initial_ast: a7b7cf2dd332fb020a2ca3ccc3befcbed9068965579f0d04ffb3d2aef56e208e
          unrolled_ast: a7b7cf2dd332fb020a2ca3ccc3befcbed9068965579f0d04ffb3d2aef56e208e
          ssa_ast: 4d6d85158053b9bd54859a457858861fb22c6e541e59cec5631e30d352a35f24
          flattened_ast: 628921df7f377852cf272bbc3b4bfaf9c84aa9951645ffd581a499ed006e54d3
          destructured_ast: 6a40ee070d77bf4720ba2596d58c1fd553b41438e58ff9e015df79e4c000bd26
          inlined_ast: 6a40ee070d77bf4720ba2596d58c1fd553b41438e58ff9e015df79e4c000bd26
          dce_ast: 1f9c93f094a2851064abbb6cb8815f75c80459dd836ee006534961815fe0bdfe
>>>>>>> 1d9197f4
          bytecode: ff900dd886d1e12097dda0edc605cf1e5490623bb40e46357b74ad4951608c2d
          errors: ""
          warnings: ""<|MERGE_RESOLUTION|>--- conflicted
+++ resolved
@@ -3,29 +3,16 @@
 expectation: Pass
 outputs:
   - - compile:
-<<<<<<< HEAD
-        - initial_symbol_table: 2f7ca693cf23e5e224b34bef0a89592430371a3bf45cdcceab96efcf70d329c0
-          type_checked_symbol_table: 29d8123554ffbb3baa7c7b41d6e6e04999a36ea923ccf5929a4445230a86b338
-          unrolled_symbol_table: 29d8123554ffbb3baa7c7b41d6e6e04999a36ea923ccf5929a4445230a86b338
-          initial_ast: bad85678e714eba4a33a975c7e781f3c22829e346a7f8e2964ca3b2ef76aab53
-          unrolled_ast: bad85678e714eba4a33a975c7e781f3c22829e346a7f8e2964ca3b2ef76aab53
-          ssa_ast: 8837e614565eb3ae2ccd2ef06f5b60a96635f4d99617db76dfb01a15d799da00
-          flattened_ast: bc4218c6f2fa8a991fce514b59811e60d10c74754fb32fafeca58ebc5bfe7c35
-          destructured_ast: 3886c170599693c1ba8ebc971e438a992dbb4a302fbf1402f620ffe0a6b10108
-          inlined_ast: 3886c170599693c1ba8ebc971e438a992dbb4a302fbf1402f620ffe0a6b10108
-          dce_ast: 8b36fa4d3610d23fe97249cd9dc194a7c128e17cb4b47b7c1f1384c6b2622b77
-=======
-        - initial_symbol_table: a6ad9e1419e032cadf010f6f62ca23cbf6c03ab7bae3b91b5cd54ab6cb63f67c
-          type_checked_symbol_table: 26bb705646acc5f8ea87227c143eba713af24b516182d7b9afca9f8b49496f93
-          unrolled_symbol_table: 26bb705646acc5f8ea87227c143eba713af24b516182d7b9afca9f8b49496f93
-          initial_ast: a7b7cf2dd332fb020a2ca3ccc3befcbed9068965579f0d04ffb3d2aef56e208e
-          unrolled_ast: a7b7cf2dd332fb020a2ca3ccc3befcbed9068965579f0d04ffb3d2aef56e208e
-          ssa_ast: 4d6d85158053b9bd54859a457858861fb22c6e541e59cec5631e30d352a35f24
-          flattened_ast: 628921df7f377852cf272bbc3b4bfaf9c84aa9951645ffd581a499ed006e54d3
-          destructured_ast: 6a40ee070d77bf4720ba2596d58c1fd553b41438e58ff9e015df79e4c000bd26
-          inlined_ast: 6a40ee070d77bf4720ba2596d58c1fd553b41438e58ff9e015df79e4c000bd26
-          dce_ast: 1f9c93f094a2851064abbb6cb8815f75c80459dd836ee006534961815fe0bdfe
->>>>>>> 1d9197f4
+        - initial_symbol_table: 0c5b23dfab60e1ea588e518e970d654f16b816943855029ffa265dafc3125bec
+          type_checked_symbol_table: cd7464387f4fd78f7686103cbe80b1f8f8a78001e2e2bc4f2c814705a0b52254
+          unrolled_symbol_table: cd7464387f4fd78f7686103cbe80b1f8f8a78001e2e2bc4f2c814705a0b52254
+          initial_ast: 68b9f7f7c7504a5a51fb683e227ed5769df2439679ea4324108dc4b18d7c6cd2
+          unrolled_ast: 68b9f7f7c7504a5a51fb683e227ed5769df2439679ea4324108dc4b18d7c6cd2
+          ssa_ast: 58b46f2474a10a9d8bdbc5cd7e815cb38186eaa35b4e73274e20ec2dc4db47e7
+          flattened_ast: d5521383435bd6481ff51653a229976b1e40f2d52d2c11823a9966f01b62d97c
+          destructured_ast: 5528f2a23916979926e4d1e14599a37570535a8daf6f568d662f9bc056e9a387
+          inlined_ast: 5528f2a23916979926e4d1e14599a37570535a8daf6f568d662f9bc056e9a387
+          dce_ast: 6267df234f78df6ee75de1ed19441b3f05521e77fe62986381416aa9b05bcb90
           bytecode: ff900dd886d1e12097dda0edc605cf1e5490623bb40e46357b74ad4951608c2d
           errors: ""
           warnings: ""