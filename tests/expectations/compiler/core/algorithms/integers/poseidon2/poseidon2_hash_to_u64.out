--- conflicted
+++ resolved
@@ -3,29 +3,16 @@
 expectation: Pass
 outputs:
   - - compile:
-<<<<<<< HEAD
-        - initial_symbol_table: bf263d04fc2a6ac36471c659256e5478fdf34037fdce7f864e8b162ff591efc1
-          type_checked_symbol_table: 53bf621a0d188b44634e3178e7de4ba51612d1f857927d994e2d44ffe1e9b8b3
-          unrolled_symbol_table: 53bf621a0d188b44634e3178e7de4ba51612d1f857927d994e2d44ffe1e9b8b3
-          initial_ast: e9e71865e68a87db4245011a1647a4eac94e0df850e32a29b9f1d0ba1b6a599a
-          unrolled_ast: e9e71865e68a87db4245011a1647a4eac94e0df850e32a29b9f1d0ba1b6a599a
-          ssa_ast: 9c16907209149c2e7f4a071da258a1c8983f15b1c2af9585785215120e17dee3
-          flattened_ast: b7d850f98eb83741e72ad079103c8966235a319fe6715d4afdce63d91a83cb3d
-          destructured_ast: 6df630dc6721a004eae893ad29ab701b989b2b88b0f1954a6b8c4680a1536cd0
-          inlined_ast: 6df630dc6721a004eae893ad29ab701b989b2b88b0f1954a6b8c4680a1536cd0
-          dce_ast: 7851f3d2b0a7f1566c0367815f30570826d670cac0fd94544179def082c5e349
-=======
-        - initial_symbol_table: e9e48a0700cfed44835ab006091ceacca0833e1f82a9ef286a763fed6e79dc5b
-          type_checked_symbol_table: bd4278ba6d86946ca6487d2eeea6b13e03b6dadf393aef426e6dd025f67be10f
-          unrolled_symbol_table: bd4278ba6d86946ca6487d2eeea6b13e03b6dadf393aef426e6dd025f67be10f
-          initial_ast: 262c1b9188e3ab99881c0f4b5cb9e4179b04a36f7df9c5812d3531974b15afcb
-          unrolled_ast: 262c1b9188e3ab99881c0f4b5cb9e4179b04a36f7df9c5812d3531974b15afcb
-          ssa_ast: 108e3dab6f0e72dca8ab70a8e02814e759a72b2c0a31559782b105a0f37f384d
-          flattened_ast: 37884df82808ea839178f92e35c269fd4700fda22faf388098bd149f16e1cb74
-          destructured_ast: cb047cb4e18f28b16327b7aead1b4968d41f7d6d57c3b1d70b04f3e041b4851a
-          inlined_ast: cb047cb4e18f28b16327b7aead1b4968d41f7d6d57c3b1d70b04f3e041b4851a
-          dce_ast: b825dcfbb33d35ae66e1bdbdac8f04167c8ab3ad3d2d7a01560ff25786cfc6b9
->>>>>>> 1d9197f4
+        - initial_symbol_table: 14d8cd29379818c60cbbcb22e1e328085dbda631550b835594a3d642e1c7429d
+          type_checked_symbol_table: 17206c185dad1a3efcd80ea8b4e893b514257beb3d9fcadbdd75aef58977d795
+          unrolled_symbol_table: 17206c185dad1a3efcd80ea8b4e893b514257beb3d9fcadbdd75aef58977d795
+          initial_ast: 01a5f6fe5c737445438873ea2094c48024457bc59f573a791cc32ce57b500832
+          unrolled_ast: 01a5f6fe5c737445438873ea2094c48024457bc59f573a791cc32ce57b500832
+          ssa_ast: f8a7351fb597b4d2156c30065b75486daba306a656bd5c21e548438045826a78
+          flattened_ast: a34bb665b690e176340a03111b2e5893a616211d6f030bed25476dde5181a8a7
+          destructured_ast: f2622c4e568dec96b87bc573b2059cd6376326ab0b1df292c266401f9b985c98
+          inlined_ast: f2622c4e568dec96b87bc573b2059cd6376326ab0b1df292c266401f9b985c98
+          dce_ast: 0d68f5e10223623d0c3fc61356ab3c8d05974174fd231b81765478d45833ca02
           bytecode: d1c89170683dfbc163399a16200cbdb282cbf101ced8e53f5326bfdbf3343f57
           errors: ""
           warnings: ""