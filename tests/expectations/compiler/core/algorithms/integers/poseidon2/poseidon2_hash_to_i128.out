---
namespace: Compile
expectation: Pass
outputs:
  - - compile:
<<<<<<< HEAD
        - initial_symbol_table: 7663250c6f266d8ff8bc029270277b0e00033e6628ea14a1b3dd9f46eeb34834
          type_checked_symbol_table: 85f860a6f878c647bb1ce0795064b136203d3d64a6a12ca6ef59af594af77dce
          unrolled_symbol_table: 85f860a6f878c647bb1ce0795064b136203d3d64a6a12ca6ef59af594af77dce
          initial_ast: f1ec2ddf36333fd072f3f8256cb421f1168a4ab0980bb8fd04d2026f30f33709
          unrolled_ast: f1ec2ddf36333fd072f3f8256cb421f1168a4ab0980bb8fd04d2026f30f33709
          ssa_ast: 22f89f40583eec790c9452ad9405edf32e7c12209a73efb9cbec2d9189304363
          flattened_ast: d31514f8445c4eb5a96ed603c8f26b1adca9a50c445c30f8b5f47a3aa1795a31
          destructured_ast: 1821c906aaefbe2501540d93a936af852b9aee2461490d604955a475b487e42a
          inlined_ast: 1821c906aaefbe2501540d93a936af852b9aee2461490d604955a475b487e42a
          dce_ast: 980968265f8a43c2feeb1dff65870327926dc1fb4f1d8e53765c31100f738760
=======
        - initial_symbol_table: e843b79f66c9f7be987fa7be8eb17f89af3da83b3c17bdcb0c5369563c7c21fb
          type_checked_symbol_table: c0d676aee6398c29f2310af23b5abef6143d931a509ad26e07832c31f4449ae3
          unrolled_symbol_table: c0d676aee6398c29f2310af23b5abef6143d931a509ad26e07832c31f4449ae3
          initial_ast: 53042130a0b38d53ec58733c4d5e9d1f2f2ba168459aa0288bdbb7aa743cc2d9
          unrolled_ast: 53042130a0b38d53ec58733c4d5e9d1f2f2ba168459aa0288bdbb7aa743cc2d9
          ssa_ast: 89c9af0ffc73d589acc5d2074d60e0a3e18ae17df489865370cc9088aaf8fc87
          flattened_ast: 93ebc7071db78feed2450e9cb91d4264199ae7e356ecdf1497bf6827fca49b41
          destructured_ast: 0e66557edcdb80d359ea5017212c46a5cd3dc284115638b4d93546fc7581b37a
          inlined_ast: 0e66557edcdb80d359ea5017212c46a5cd3dc284115638b4d93546fc7581b37a
          dce_ast: bae89e4d5eac7546ce361f4703a31d1ff451b73dd7d78715a0a192f94e083195
>>>>>>> 1d9197f4
          bytecode: ca315272f12d59819b589dbf79fe025227b812e9b896696349ac766a9a416960
          errors: ""
          warnings: ""<|MERGE_RESOLUTION|>--- conflicted
+++ resolved
@@ -3,29 +3,16 @@
 expectation: Pass
 outputs:
   - - compile:
-<<<<<<< HEAD
-        - initial_symbol_table: 7663250c6f266d8ff8bc029270277b0e00033e6628ea14a1b3dd9f46eeb34834
-          type_checked_symbol_table: 85f860a6f878c647bb1ce0795064b136203d3d64a6a12ca6ef59af594af77dce
-          unrolled_symbol_table: 85f860a6f878c647bb1ce0795064b136203d3d64a6a12ca6ef59af594af77dce
-          initial_ast: f1ec2ddf36333fd072f3f8256cb421f1168a4ab0980bb8fd04d2026f30f33709
-          unrolled_ast: f1ec2ddf36333fd072f3f8256cb421f1168a4ab0980bb8fd04d2026f30f33709
-          ssa_ast: 22f89f40583eec790c9452ad9405edf32e7c12209a73efb9cbec2d9189304363
-          flattened_ast: d31514f8445c4eb5a96ed603c8f26b1adca9a50c445c30f8b5f47a3aa1795a31
-          destructured_ast: 1821c906aaefbe2501540d93a936af852b9aee2461490d604955a475b487e42a
-          inlined_ast: 1821c906aaefbe2501540d93a936af852b9aee2461490d604955a475b487e42a
-          dce_ast: 980968265f8a43c2feeb1dff65870327926dc1fb4f1d8e53765c31100f738760
-=======
-        - initial_symbol_table: e843b79f66c9f7be987fa7be8eb17f89af3da83b3c17bdcb0c5369563c7c21fb
-          type_checked_symbol_table: c0d676aee6398c29f2310af23b5abef6143d931a509ad26e07832c31f4449ae3
-          unrolled_symbol_table: c0d676aee6398c29f2310af23b5abef6143d931a509ad26e07832c31f4449ae3
-          initial_ast: 53042130a0b38d53ec58733c4d5e9d1f2f2ba168459aa0288bdbb7aa743cc2d9
-          unrolled_ast: 53042130a0b38d53ec58733c4d5e9d1f2f2ba168459aa0288bdbb7aa743cc2d9
-          ssa_ast: 89c9af0ffc73d589acc5d2074d60e0a3e18ae17df489865370cc9088aaf8fc87
-          flattened_ast: 93ebc7071db78feed2450e9cb91d4264199ae7e356ecdf1497bf6827fca49b41
-          destructured_ast: 0e66557edcdb80d359ea5017212c46a5cd3dc284115638b4d93546fc7581b37a
-          inlined_ast: 0e66557edcdb80d359ea5017212c46a5cd3dc284115638b4d93546fc7581b37a
-          dce_ast: bae89e4d5eac7546ce361f4703a31d1ff451b73dd7d78715a0a192f94e083195
->>>>>>> 1d9197f4
+        - initial_symbol_table: 88337028e1c8b518142989b2c36459f26268b0660501d07046a2af01e286a25d
+          type_checked_symbol_table: 85845a68b23d3e281346ae8fd1f3147dba218f5fd2f65dd7b3ec39d2c912fc3f
+          unrolled_symbol_table: 85845a68b23d3e281346ae8fd1f3147dba218f5fd2f65dd7b3ec39d2c912fc3f
+          initial_ast: 9045f1c6891518849abb5853f5abb34124c693ae5c3dd04bd2df6cf4f24e0708
+          unrolled_ast: 9045f1c6891518849abb5853f5abb34124c693ae5c3dd04bd2df6cf4f24e0708
+          ssa_ast: 5a2c78fa7db8d771a0bc05e6efe3cb1a7f548a4a7b57709268dacba374504b74
+          flattened_ast: 315fde849a79a5134fe24b5a3682964ee96c18969ea0ce4da98ecd4d4b3e27d2
+          destructured_ast: 8effb966af7ff4aac4ac6edce5e79d576bbd934ee5cad55657d634eb0864cf70
+          inlined_ast: 8effb966af7ff4aac4ac6edce5e79d576bbd934ee5cad55657d634eb0864cf70
+          dce_ast: 54c843349afdb0d0b6d73bd188eb531b1e4d133ffc4628cded90c4e670e99f2c
           bytecode: ca315272f12d59819b589dbf79fe025227b812e9b896696349ac766a9a416960
           errors: ""
           warnings: ""