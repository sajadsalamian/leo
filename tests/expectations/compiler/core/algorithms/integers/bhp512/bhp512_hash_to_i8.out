--- conflicted
+++ resolved
@@ -3,29 +3,16 @@
 expectation: Pass
 outputs:
   - - compile:
-<<<<<<< HEAD
-        - initial_symbol_table: 35ee2e769ba8d1a174cc4f967f1b9a4f8844bba3d9982c2ac3070ce1d6825060
-          type_checked_symbol_table: 499c212f93d8d1968ab8caeb746487a1733eed5a898dc32b222e09e5df217c9f
-          unrolled_symbol_table: 499c212f93d8d1968ab8caeb746487a1733eed5a898dc32b222e09e5df217c9f
-          initial_ast: 694a52110e6da25e2f913660cb7895414a75ae97a9111e4556c4b11d1c72e81b
-          unrolled_ast: 694a52110e6da25e2f913660cb7895414a75ae97a9111e4556c4b11d1c72e81b
-          ssa_ast: 5a9fdafcc13f0b292f09bed494d24c7e6fae43209ca566cc9b6ae156f847e52c
-          flattened_ast: 0524f98b8a4e39d91ad87779a65353f239d44f70c1fc3f8ee979c5bbf7e1be33
-          destructured_ast: 0205e51b54abfac82107b4eeb11c8b56e14d0dafb5f9f0ea64177f1ce7e70177
-          inlined_ast: 0205e51b54abfac82107b4eeb11c8b56e14d0dafb5f9f0ea64177f1ce7e70177
-          dce_ast: 83d25fc9ab6c7c6a4faf670a772ebb5fddcbd393c7608c8852590cea1d22b17b
-=======
-        - initial_symbol_table: e25fe2ee031245388788b883d760b544d92529fb38409f6045f0e36f8ca51c2a
-          type_checked_symbol_table: 1fda1dc9f4e2d28cb2846fd4af091b7816b77e03dcaba80e596893db208c6e0d
-          unrolled_symbol_table: 1fda1dc9f4e2d28cb2846fd4af091b7816b77e03dcaba80e596893db208c6e0d
-          initial_ast: 0857b03b43f1895d8c73e8d72e495e8744ce60132aa8b7becf53e971bed8af3f
-          unrolled_ast: 0857b03b43f1895d8c73e8d72e495e8744ce60132aa8b7becf53e971bed8af3f
-          ssa_ast: 88387274518d4ae467769d111fc312f217cae9cda45b6b394c52b7033b9cd2e8
-          flattened_ast: 73e926db3821a919f2dc0c10a5ff64b34d351d00dfacc97131fb28601cc49d05
-          destructured_ast: 8b9f035eae2841aae7f3b00612cfdfd8ba9b1298fa281a7089e4e2bed72562bb
-          inlined_ast: 8b9f035eae2841aae7f3b00612cfdfd8ba9b1298fa281a7089e4e2bed72562bb
-          dce_ast: 01137f02070e0f68414225e1f4e5667d187140b7f073366f1f0f02e6af483d55
->>>>>>> 1d9197f4
+        - initial_symbol_table: 8e41ea99129edc81ece5fb996869b3f0b2082bb4f67f7493cc4591840a81369a
+          type_checked_symbol_table: f022a9b97590ea2726f44040088440699fe9235e4505a4a74bb916dd8b66e8ec
+          unrolled_symbol_table: f022a9b97590ea2726f44040088440699fe9235e4505a4a74bb916dd8b66e8ec
+          initial_ast: bb1650e04dbda5691d388fa7084fae0615de6bf8ff6a2c337baecd93f72fadbe
+          unrolled_ast: bb1650e04dbda5691d388fa7084fae0615de6bf8ff6a2c337baecd93f72fadbe
+          ssa_ast: acdf836505e7c677d05ede8cc857a750fee9d155f897b38556806c1841b3fbee
+          flattened_ast: 46b32fc44e663f2812a325929e52cd084b75fa196427fc472adf1ad03b66caa1
+          destructured_ast: 9be0bcbf92b813b4a1baf8f5046c80ff553901130b9444d3682b1b48dbd6a583
+          inlined_ast: 9be0bcbf92b813b4a1baf8f5046c80ff553901130b9444d3682b1b48dbd6a583
+          dce_ast: 45c5dfbfcfb155a61b14a260dadd1eee5117612c4d76759ba08e88e3b34a179f
           bytecode: 6bb1a87b470b0a3922ff01569b69b3eb7775546b86e8ac303cb80f03ab17692d
           errors: ""
           warnings: ""