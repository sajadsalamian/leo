--- conflicted
+++ resolved
@@ -3,29 +3,16 @@
 expectation: Pass
 outputs:
   - - compile:
-<<<<<<< HEAD
-        - initial_symbol_table: 07765fd5744b4db718505bb192e1b8d4f320959bd7637d3b17c239ae7251f2e3
-          type_checked_symbol_table: 7d73ccf676f12a6181beba19e2a833221e501cafb11a15de29b2a93efc5f3e55
-          unrolled_symbol_table: 7d73ccf676f12a6181beba19e2a833221e501cafb11a15de29b2a93efc5f3e55
-          initial_ast: 3198d498f57eaab060e77ee2d130800d7663ebd2d4cafc5bae2c25589677aea6
-          unrolled_ast: 3198d498f57eaab060e77ee2d130800d7663ebd2d4cafc5bae2c25589677aea6
-          ssa_ast: fc7594ff69f0c4d7be5d864d76c14cbc46593d8e3a04c31676312aabf9a672ba
-          flattened_ast: 787c0888c7dbb826f6d7ead4e36809897c58b73ab4f552ac0b22a9f796b9bbf2
-          destructured_ast: 121a8b06618aa67610f92e5e849f68d657bb6cc185b2bc53f57f7af372fbaf86
-          inlined_ast: 121a8b06618aa67610f92e5e849f68d657bb6cc185b2bc53f57f7af372fbaf86
-          dce_ast: df7708b4b5238536599bfbebd2804751bd237b956ebb93b03b727da297ab0c69
-=======
-        - initial_symbol_table: 3977b105dee73a084001614c024b4602a07478cee7a3ae4524f93b4867183b87
-          type_checked_symbol_table: dcb5bb730d53086a4c8c4215f0ec179c5e04a728ef5489bdddda46e82e7bed5a
-          unrolled_symbol_table: dcb5bb730d53086a4c8c4215f0ec179c5e04a728ef5489bdddda46e82e7bed5a
-          initial_ast: 2e6c7fd3c5fb0eb594554f0799e7d59cca5be0710cf30c861289560495aa5a65
-          unrolled_ast: 2e6c7fd3c5fb0eb594554f0799e7d59cca5be0710cf30c861289560495aa5a65
-          ssa_ast: 041f897217b506c9b98277c655c3ff4049c1d0a420c1ab73b705a6e5ae828908
-          flattened_ast: 7a998de7dad97da8497ce628b0c379239cffc4d0c2e22d0cea5def101ad389ab
-          destructured_ast: 3b039be10ac4cd7914d6087bd48125612f34b72c3fbe71f35788cd702e3cd61a
-          inlined_ast: 3b039be10ac4cd7914d6087bd48125612f34b72c3fbe71f35788cd702e3cd61a
-          dce_ast: 6765ca4d39cb7181bbe6323434de862469feb14c5226e65c598b434c58ec3630
->>>>>>> 1d9197f4
+        - initial_symbol_table: 09015171da9cd92d49fd25eee135cae84b128f540bd8573d1f40ce47bbcb7db5
+          type_checked_symbol_table: c5096dd6d8aabe6fe5380fa2cf7fb74232ba23e16bccce3b00fca030cb822923
+          unrolled_symbol_table: c5096dd6d8aabe6fe5380fa2cf7fb74232ba23e16bccce3b00fca030cb822923
+          initial_ast: e7c13c39a9619ea30d0eebce39238253b9f7d7c19c1bdf66328994543d6978ca
+          unrolled_ast: e7c13c39a9619ea30d0eebce39238253b9f7d7c19c1bdf66328994543d6978ca
+          ssa_ast: 82deb8939a61b6e880c8efbdd17e7cfeed9092d727184fd4b1822737aaf078a1
+          flattened_ast: 365203cfba4cf356e3b4f6778e76a70a5e51832e0c785e1c48b26e82bfade52e
+          destructured_ast: a42dccfacec7d7c6428d179a8fc18984291e64509870ae141fc5719182205f1e
+          inlined_ast: a42dccfacec7d7c6428d179a8fc18984291e64509870ae141fc5719182205f1e
+          dce_ast: 42a0c3e54575bd6832aea66eba13bd8a9c0a419f8860a8551e9f52117bac625b
           bytecode: 6c433e307d008c270d0de4f6a677aa5069fcf55a7613d777379bbab14c24be61
           errors: ""
           warnings: ""