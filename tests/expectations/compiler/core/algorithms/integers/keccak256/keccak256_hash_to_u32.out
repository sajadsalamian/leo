--- conflicted
+++ resolved
@@ -3,29 +3,16 @@
 expectation: Pass
 outputs:
   - - compile:
-<<<<<<< HEAD
-        - initial_symbol_table: 8a8e3573eac7f8f017654f77635ed47fa35bdc38f8f236577f70eaf8d902f0bb
-          type_checked_symbol_table: 28867dd4811976283a9b5e0d146926f02dbf0b1d1e23d3173901ffff0c26cce9
-          unrolled_symbol_table: 28867dd4811976283a9b5e0d146926f02dbf0b1d1e23d3173901ffff0c26cce9
-          initial_ast: a8589ac59ba0d84fa837a2ebc7d1fc94cab9d4543f2c4e7afb14aa4f68b8b9ce
-          unrolled_ast: a8589ac59ba0d84fa837a2ebc7d1fc94cab9d4543f2c4e7afb14aa4f68b8b9ce
-          ssa_ast: c966edafdace3e3fc786b022e36734f59b3183d64341e52a8a63fc228ea57023
-          flattened_ast: 9c709d07509da0eb52d7b85239b941a2a4b855cbf20dc332331272a661e9d4d4
-          destructured_ast: e80d045c2a77b6acc35bde092ad8806b100e2230a696702f516e6e155324aebd
-          inlined_ast: e80d045c2a77b6acc35bde092ad8806b100e2230a696702f516e6e155324aebd
-          dce_ast: c79fb5aec19fade3062e509b5644a124e917f43bbd978cd46b9234c8c52c655a
-=======
-        - initial_symbol_table: d061675c1ae757b577112bb732e05a3d580cce4c0b1f3851d70fc70abc487015
-          type_checked_symbol_table: dd6a6f655b9f7836e8ebba12dca1e10573b253720019c7bf67cdcbde86ee4234
-          unrolled_symbol_table: dd6a6f655b9f7836e8ebba12dca1e10573b253720019c7bf67cdcbde86ee4234
-          initial_ast: cbd6b5f393d608a680d0a74bbddf68d73a039c3605416beb40ba8714db2aab92
-          unrolled_ast: cbd6b5f393d608a680d0a74bbddf68d73a039c3605416beb40ba8714db2aab92
-          ssa_ast: 5af2671a7c2331deb51280cceee44d8db4ac5878fa8e85b1ec7df50b36433413
-          flattened_ast: 9ab44b5ca555a8da1b522be1856aa8aac15344f3f1f90d2c35e159f970ecc71f
-          destructured_ast: 6a1fb23fc829591813b520db368e8ef4885e430df0e37056530c825e8a37f6a0
-          inlined_ast: 6a1fb23fc829591813b520db368e8ef4885e430df0e37056530c825e8a37f6a0
-          dce_ast: fdd1ceb93311dd4cc2b30ca51edd02c0158500704013f3f3b7b9c29c0d401aec
->>>>>>> 1d9197f4
+        - initial_symbol_table: 368da9bd20b2f0534d8bf457e7829d72f7a4fb99162ce204c60e1341454445bc
+          type_checked_symbol_table: 8f995e87e0ebb5498ffa85fdee0a9fb86af46c6af7696163f8c68bf1e30d8b19
+          unrolled_symbol_table: 8f995e87e0ebb5498ffa85fdee0a9fb86af46c6af7696163f8c68bf1e30d8b19
+          initial_ast: 1e89b481628f609f74cbdae36b2aaa4dae117f0e552ff0ba06e266eb1671e7ad
+          unrolled_ast: 1e89b481628f609f74cbdae36b2aaa4dae117f0e552ff0ba06e266eb1671e7ad
+          ssa_ast: 0f5829bc300159f779e49f7c96931298be5248cd5d1f21307ecb835d6c69eb88
+          flattened_ast: eb1b365e4f1d861b5f1094ff7e306c9bf13d7a8a3c06e086abe20e1c06ccca3b
+          destructured_ast: 7eceaf1c92d312ada9b98715672b35cbf9163fbbb48f0c378bff3f86aa42d006
+          inlined_ast: 7eceaf1c92d312ada9b98715672b35cbf9163fbbb48f0c378bff3f86aa42d006
+          dce_ast: 64bca8c58bf19e8b3c459bf44e4ca6c684e498290f4b14d498fb776c62312bb8
           bytecode: a90328ca973213775dcbfa872950cc8126b172ef1cd4c1a1650277b23b6f6957
           errors: ""
           warnings: ""