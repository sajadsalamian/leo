---
namespace: Compile
expectation: Pass
outputs:
  - - compile:
<<<<<<< HEAD
        - initial_symbol_table: 4f1b711ac4ce320723caab53c19d79ca9d58c7f2713aa7a0ba7a88fcb3722380
          type_checked_symbol_table: 94798bfa98c80ee322eb7ee8ef795ee8326b556310da986d1af3aca6b421793d
          unrolled_symbol_table: 94798bfa98c80ee322eb7ee8ef795ee8326b556310da986d1af3aca6b421793d
          initial_ast: e28505581d1533e5f4d30c8e370284fdc8e4faf7e33cb2de3d07de1338aa4634
          unrolled_ast: e28505581d1533e5f4d30c8e370284fdc8e4faf7e33cb2de3d07de1338aa4634
          ssa_ast: 1334fe71cb9b73fce51960b4fa753194154a5cb4839b61bb3a03b37fe383ec0f
          flattened_ast: cd0cd57e23182a6a5861d3d931ec83b53ccd0c603e8383c613dea1ef7fcb8501
          destructured_ast: 7e64de90013dde78fe43cecf4021d2613f9947bf6385fd582d8522f44ca342f0
          inlined_ast: 7e64de90013dde78fe43cecf4021d2613f9947bf6385fd582d8522f44ca342f0
          dce_ast: 5b2b2e5e717e3875b0bf35747e0ff2caedb838f7de9884c823953d2e97b9c2d8
=======
        - initial_symbol_table: b86fccd35d902190a42e471beb166b0927127188c4f26f0b6c5cdd1e456089ab
          type_checked_symbol_table: 4a0bfd3028e401d959c0d38b9c83f6051e2772c5bfc058cc0f2627fcb447085b
          unrolled_symbol_table: 4a0bfd3028e401d959c0d38b9c83f6051e2772c5bfc058cc0f2627fcb447085b
          initial_ast: 27aaf10e0b6a2ea878cd972e7306adc3e3892c7ccd32e52cf6fd2b8360c03537
          unrolled_ast: 27aaf10e0b6a2ea878cd972e7306adc3e3892c7ccd32e52cf6fd2b8360c03537
          ssa_ast: f7c079b4dfa93df3bdb5bbe297daa9010e4d7de3286e0a9d9dfc565665b78b50
          flattened_ast: 4af261b8751f46d5de44ca22ca0aa06a348fb051cca1b186716234f3bbf8f6ae
          destructured_ast: 7662da3ca4cffaad7dd599456e79894206afaf545a2b025eec6f3f08d97cef7d
          inlined_ast: 7662da3ca4cffaad7dd599456e79894206afaf545a2b025eec6f3f08d97cef7d
          dce_ast: cc17bdc90451db8c6f5a04bdc921f5eebb419c9d620a75c90b2d33ec171966e5
>>>>>>> 1d9197f4
          bytecode: baa423f7d34847421a44a1ccfede64fb02829a7d99c465b0605f85cf20705986
          errors: ""
          warnings: ""<|MERGE_RESOLUTION|>--- conflicted
+++ resolved
@@ -3,29 +3,16 @@
 expectation: Pass
 outputs:
   - - compile:
-<<<<<<< HEAD
-        - initial_symbol_table: 4f1b711ac4ce320723caab53c19d79ca9d58c7f2713aa7a0ba7a88fcb3722380
-          type_checked_symbol_table: 94798bfa98c80ee322eb7ee8ef795ee8326b556310da986d1af3aca6b421793d
-          unrolled_symbol_table: 94798bfa98c80ee322eb7ee8ef795ee8326b556310da986d1af3aca6b421793d
-          initial_ast: e28505581d1533e5f4d30c8e370284fdc8e4faf7e33cb2de3d07de1338aa4634
-          unrolled_ast: e28505581d1533e5f4d30c8e370284fdc8e4faf7e33cb2de3d07de1338aa4634
-          ssa_ast: 1334fe71cb9b73fce51960b4fa753194154a5cb4839b61bb3a03b37fe383ec0f
-          flattened_ast: cd0cd57e23182a6a5861d3d931ec83b53ccd0c603e8383c613dea1ef7fcb8501
-          destructured_ast: 7e64de90013dde78fe43cecf4021d2613f9947bf6385fd582d8522f44ca342f0
-          inlined_ast: 7e64de90013dde78fe43cecf4021d2613f9947bf6385fd582d8522f44ca342f0
-          dce_ast: 5b2b2e5e717e3875b0bf35747e0ff2caedb838f7de9884c823953d2e97b9c2d8
-=======
-        - initial_symbol_table: b86fccd35d902190a42e471beb166b0927127188c4f26f0b6c5cdd1e456089ab
-          type_checked_symbol_table: 4a0bfd3028e401d959c0d38b9c83f6051e2772c5bfc058cc0f2627fcb447085b
-          unrolled_symbol_table: 4a0bfd3028e401d959c0d38b9c83f6051e2772c5bfc058cc0f2627fcb447085b
-          initial_ast: 27aaf10e0b6a2ea878cd972e7306adc3e3892c7ccd32e52cf6fd2b8360c03537
-          unrolled_ast: 27aaf10e0b6a2ea878cd972e7306adc3e3892c7ccd32e52cf6fd2b8360c03537
-          ssa_ast: f7c079b4dfa93df3bdb5bbe297daa9010e4d7de3286e0a9d9dfc565665b78b50
-          flattened_ast: 4af261b8751f46d5de44ca22ca0aa06a348fb051cca1b186716234f3bbf8f6ae
-          destructured_ast: 7662da3ca4cffaad7dd599456e79894206afaf545a2b025eec6f3f08d97cef7d
-          inlined_ast: 7662da3ca4cffaad7dd599456e79894206afaf545a2b025eec6f3f08d97cef7d
-          dce_ast: cc17bdc90451db8c6f5a04bdc921f5eebb419c9d620a75c90b2d33ec171966e5
->>>>>>> 1d9197f4
+        - initial_symbol_table: 4375f89c84f3c5af7638400e3af00b6fa7e2f6037bb0187e656a11a4194f88f7
+          type_checked_symbol_table: cc4199061e6b4fee63d122d69a41fd05dfe62c130708ced62e36373ec5a98f0e
+          unrolled_symbol_table: cc4199061e6b4fee63d122d69a41fd05dfe62c130708ced62e36373ec5a98f0e
+          initial_ast: d5c535250da9b9a05592b1a0543d2520c8ee90c6378a51446f44f4f56ab83135
+          unrolled_ast: d5c535250da9b9a05592b1a0543d2520c8ee90c6378a51446f44f4f56ab83135
+          ssa_ast: ade2a8f25360850e57f37e862392a0efc1784a4b3249c7ae931f80cd45e4fd9b
+          flattened_ast: 6f14d2cc73d4815c918a4a123070a1602dc15736b579e9404a58ffd1f7b73eab
+          destructured_ast: 9b13bdf83e230b0f05d1255df2e19c57652a6a1070ed1d270672921d278cddec
+          inlined_ast: 9b13bdf83e230b0f05d1255df2e19c57652a6a1070ed1d270672921d278cddec
+          dce_ast: e1e8189a21ef91ae7fc59993edc82734827eb268e954a287bb04edf64eb57beb
           bytecode: baa423f7d34847421a44a1ccfede64fb02829a7d99c465b0605f85cf20705986
           errors: ""
           warnings: ""