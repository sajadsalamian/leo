---
namespace: Compile
expectation: Pass
outputs:
  - - compile:
<<<<<<< HEAD
        - initial_symbol_table: 290d40a093afd471bc1d3a52c29e2e26e92306eb875e45a0f4331fb42b9ce0f0
          type_checked_symbol_table: 53cd6927f60374950c3d2059d575bd1ca571cba352ad61b93ee8ef0f3dd17d88
          unrolled_symbol_table: 53cd6927f60374950c3d2059d575bd1ca571cba352ad61b93ee8ef0f3dd17d88
          initial_ast: f7cb44b9a1148454a3272643c72a1920e54f2d4313b3e7b21ce586b333011cc5
          unrolled_ast: f7cb44b9a1148454a3272643c72a1920e54f2d4313b3e7b21ce586b333011cc5
          ssa_ast: 7a34cae13c2ded5cb878a2c8dd377278d83662263ab76bd3146225d0f9cb8211
          flattened_ast: 03511ddb915f38fa41919c9e50ecff2c04d2429fc24334788483538619cf6cc0
          destructured_ast: 334c61869acd2cc880c43e1add1a78415cee577abb2e840c6d27da2b5f7bd596
          inlined_ast: 334c61869acd2cc880c43e1add1a78415cee577abb2e840c6d27da2b5f7bd596
          dce_ast: 7f5dfce54cecae8b3a9ed4c3a1e7b183a7d7806dee5f892dd9f11418547b9c93
=======
        - initial_symbol_table: e9376599041e21fade8cd887dcdb2fac09dc6cc6bacccf9a1db45952620e4b1f
          type_checked_symbol_table: 75b388c8c7585deaa1fcbb8a7d645ece4b9adda46cda288a55c564d30b567092
          unrolled_symbol_table: 75b388c8c7585deaa1fcbb8a7d645ece4b9adda46cda288a55c564d30b567092
          initial_ast: a9f42a4c5a8df6fd2ed1bfa1e83731367d2f4aab04017c7eb242f4d096232ec4
          unrolled_ast: a9f42a4c5a8df6fd2ed1bfa1e83731367d2f4aab04017c7eb242f4d096232ec4
          ssa_ast: d0da3d43f5dd9caad00c3baac57d1609061b3c6871f0eda26cb4d503378ce404
          flattened_ast: 1a397cf8ed9d2eddb092eac07702b83be26e75ad487c964f2f6a54a51d63afae
          destructured_ast: da05dcbe46308778c9cca31a6e353ae84e2967a1ed42bba3642b889a465e4020
          inlined_ast: da05dcbe46308778c9cca31a6e353ae84e2967a1ed42bba3642b889a465e4020
          dce_ast: 1653fe2778afad94e8556ea1dd5d929019b31c7d2bf0a794ced541a6c285333a
>>>>>>> 1d9197f4
          bytecode: 9b27d0806063bc598a773122d554a2d3da168e9813e2c2e55c4e0eedc2198f1c
          errors: ""
          warnings: ""<|MERGE_RESOLUTION|>--- conflicted
+++ resolved
@@ -3,29 +3,16 @@
 expectation: Pass
 outputs:
   - - compile:
-<<<<<<< HEAD
-        - initial_symbol_table: 290d40a093afd471bc1d3a52c29e2e26e92306eb875e45a0f4331fb42b9ce0f0
-          type_checked_symbol_table: 53cd6927f60374950c3d2059d575bd1ca571cba352ad61b93ee8ef0f3dd17d88
-          unrolled_symbol_table: 53cd6927f60374950c3d2059d575bd1ca571cba352ad61b93ee8ef0f3dd17d88
-          initial_ast: f7cb44b9a1148454a3272643c72a1920e54f2d4313b3e7b21ce586b333011cc5
-          unrolled_ast: f7cb44b9a1148454a3272643c72a1920e54f2d4313b3e7b21ce586b333011cc5
-          ssa_ast: 7a34cae13c2ded5cb878a2c8dd377278d83662263ab76bd3146225d0f9cb8211
-          flattened_ast: 03511ddb915f38fa41919c9e50ecff2c04d2429fc24334788483538619cf6cc0
-          destructured_ast: 334c61869acd2cc880c43e1add1a78415cee577abb2e840c6d27da2b5f7bd596
-          inlined_ast: 334c61869acd2cc880c43e1add1a78415cee577abb2e840c6d27da2b5f7bd596
-          dce_ast: 7f5dfce54cecae8b3a9ed4c3a1e7b183a7d7806dee5f892dd9f11418547b9c93
-=======
-        - initial_symbol_table: e9376599041e21fade8cd887dcdb2fac09dc6cc6bacccf9a1db45952620e4b1f
-          type_checked_symbol_table: 75b388c8c7585deaa1fcbb8a7d645ece4b9adda46cda288a55c564d30b567092
-          unrolled_symbol_table: 75b388c8c7585deaa1fcbb8a7d645ece4b9adda46cda288a55c564d30b567092
-          initial_ast: a9f42a4c5a8df6fd2ed1bfa1e83731367d2f4aab04017c7eb242f4d096232ec4
-          unrolled_ast: a9f42a4c5a8df6fd2ed1bfa1e83731367d2f4aab04017c7eb242f4d096232ec4
-          ssa_ast: d0da3d43f5dd9caad00c3baac57d1609061b3c6871f0eda26cb4d503378ce404
-          flattened_ast: 1a397cf8ed9d2eddb092eac07702b83be26e75ad487c964f2f6a54a51d63afae
-          destructured_ast: da05dcbe46308778c9cca31a6e353ae84e2967a1ed42bba3642b889a465e4020
-          inlined_ast: da05dcbe46308778c9cca31a6e353ae84e2967a1ed42bba3642b889a465e4020
-          dce_ast: 1653fe2778afad94e8556ea1dd5d929019b31c7d2bf0a794ced541a6c285333a
->>>>>>> 1d9197f4
+        - initial_symbol_table: 6fbe09668eae866b7d088936aef31c44d3dcaefb4267380e57b04d6e9da910ca
+          type_checked_symbol_table: 41d7881113f04ef3706fed6729f54dc0cf45cd8eba6509d94fefcd3c70d48cad
+          unrolled_symbol_table: 41d7881113f04ef3706fed6729f54dc0cf45cd8eba6509d94fefcd3c70d48cad
+          initial_ast: 29911ed87b03c07bd6b99b62195e59211a2e7d30195513e508f0072d14a3f0fd
+          unrolled_ast: 29911ed87b03c07bd6b99b62195e59211a2e7d30195513e508f0072d14a3f0fd
+          ssa_ast: cd23739278b3c7588036d4f0309cdba551c85e829067ab1afb6cc4ea3b698df4
+          flattened_ast: 5c62f135685d3eacd1f6a0e81b8bfc5d53762db270a63b7429d2d758a4d0eb1e
+          destructured_ast: cc85a1e8ce174107377c1cd724246c405a62dec85afcb5a08a5750d1af7bac63
+          inlined_ast: cc85a1e8ce174107377c1cd724246c405a62dec85afcb5a08a5750d1af7bac63
+          dce_ast: dbc9a9ccf29e511a0ff2b7fd6e2648d52f7b3e2533ef80d68ffb07a893f9e3f3
           bytecode: 9b27d0806063bc598a773122d554a2d3da168e9813e2c2e55c4e0eedc2198f1c
           errors: ""
           warnings: ""