--- conflicted
+++ resolved
@@ -3,29 +3,16 @@
 expectation: Pass
 outputs:
   - - compile:
-<<<<<<< HEAD
-        - initial_symbol_table: 8a8e3573eac7f8f017654f77635ed47fa35bdc38f8f236577f70eaf8d902f0bb
-          type_checked_symbol_table: 28867dd4811976283a9b5e0d146926f02dbf0b1d1e23d3173901ffff0c26cce9
-          unrolled_symbol_table: 28867dd4811976283a9b5e0d146926f02dbf0b1d1e23d3173901ffff0c26cce9
-          initial_ast: d34c0a3f05e80445b5d2030cf09815bd0ddb804d364da7b75a2f994487ed88aa
-          unrolled_ast: d34c0a3f05e80445b5d2030cf09815bd0ddb804d364da7b75a2f994487ed88aa
-          ssa_ast: 49f268b88e6c94ef0bb3c1af7efc8d7f6a7bf3504e368c531320a9842fe16d72
-          flattened_ast: debfd1a09235ad814f30a3e725e5b2a8a10473c5daec15f28fcf3d1188c57a7f
-          destructured_ast: 01ee2dad1e3e30905922b8f3564f14046105ddec2e0c94799023ed5b7cfabaa4
-          inlined_ast: 01ee2dad1e3e30905922b8f3564f14046105ddec2e0c94799023ed5b7cfabaa4
-          dce_ast: 1e670e76b031994f5eba7b5d5e0d5a3b0fb85fa46c8909fa71087f480ed158e9
-=======
-        - initial_symbol_table: d061675c1ae757b577112bb732e05a3d580cce4c0b1f3851d70fc70abc487015
-          type_checked_symbol_table: dd6a6f655b9f7836e8ebba12dca1e10573b253720019c7bf67cdcbde86ee4234
-          unrolled_symbol_table: dd6a6f655b9f7836e8ebba12dca1e10573b253720019c7bf67cdcbde86ee4234
-          initial_ast: cb3e48468427284733bb21e1d14bf01ee6a7d25e28976c000dacbf7969e9ebdb
-          unrolled_ast: cb3e48468427284733bb21e1d14bf01ee6a7d25e28976c000dacbf7969e9ebdb
-          ssa_ast: 367ad241be42fddca6a3cecddb5387711a56b7d7d784573f9a579fce1a3decc3
-          flattened_ast: a6b0b7e0cfd9f85958f35f114057e78cfe5d2c83ac621ef50e2a698f7cd99e92
-          destructured_ast: 108a66b1180153ed137d419b64906b05edc0e00b10b244a6cff0edef0f1864fa
-          inlined_ast: 108a66b1180153ed137d419b64906b05edc0e00b10b244a6cff0edef0f1864fa
-          dce_ast: 9c0dbaff55fc85d1e09c552a825a9f58917f04824174991be35329998160c09d
->>>>>>> 1d9197f4
+        - initial_symbol_table: 368da9bd20b2f0534d8bf457e7829d72f7a4fb99162ce204c60e1341454445bc
+          type_checked_symbol_table: 8f995e87e0ebb5498ffa85fdee0a9fb86af46c6af7696163f8c68bf1e30d8b19
+          unrolled_symbol_table: 8f995e87e0ebb5498ffa85fdee0a9fb86af46c6af7696163f8c68bf1e30d8b19
+          initial_ast: 205a779f3db953f58162ae6206d9f39f82801485f471b7ab90c1f2ba4c2b4325
+          unrolled_ast: 205a779f3db953f58162ae6206d9f39f82801485f471b7ab90c1f2ba4c2b4325
+          ssa_ast: 94859a9de50f3ec38a12eb3bb0d589b031f6f4cc757277b4caebc6003ca5f4b5
+          flattened_ast: 1b74b4583ff09f1ad9510256148c1da78abde83475b678306748fbae2ff7b96b
+          destructured_ast: f00de24de158275d52488ed6845d864cf6efec6f1ceeb6033b839682eeb9d95a
+          inlined_ast: f00de24de158275d52488ed6845d864cf6efec6f1ceeb6033b839682eeb9d95a
+          dce_ast: 0dd912f49dbf14b7bbf2a5703e956fa3c137eecb5cf47642a03823c1a3d69e85
           bytecode: cdf35ecca4bd73879647e3f8b20554dc0c6bea1b7064b2e62fe501aaf54469e8
           errors: ""
           warnings: ""