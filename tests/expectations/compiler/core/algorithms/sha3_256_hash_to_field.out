---
namespace: Compile
expectation: Pass
outputs:
  - - compile:
<<<<<<< HEAD
        - initial_symbol_table: 0f5d36005197cb2fccb650b60da08e392ad4e36923fd4feb47db3a6fbb7a11de
          type_checked_symbol_table: b67f708cc4a8ce4a48b40eefd2c35bfdfc54b558566f9ffee5c211dfd489ef66
          unrolled_symbol_table: b67f708cc4a8ce4a48b40eefd2c35bfdfc54b558566f9ffee5c211dfd489ef66
          initial_ast: 5174401c3f2466d93d9a8e496f6ef47bf6cb05e99e8e5695efe52fc2dc3ea35a
          unrolled_ast: 5174401c3f2466d93d9a8e496f6ef47bf6cb05e99e8e5695efe52fc2dc3ea35a
          ssa_ast: c8a764a4ab2c7e3272841a1c666393442fade73e0eba94d4ccd320e46184ae09
          flattened_ast: 91d43293a20581e6f13cf7c8bd7e02eddc5b1621d37d4afcef1cc4e8a337e658
          destructured_ast: 992380cd2fce506a37cadff1eed26e88a38940473a83696098ea82650d0923a4
          inlined_ast: 992380cd2fce506a37cadff1eed26e88a38940473a83696098ea82650d0923a4
          dce_ast: f8fd0675a10fe8fc6d3dda329cc3ce3cba8ef8d13da95a1a6b0828f544af8bea
=======
        - initial_symbol_table: c76280ef8b8dab4d05bd78867d20311f59ccc08ede7a9f225502bca134dab5b8
          type_checked_symbol_table: e1129b73e55f87f4532f6ee5f5d3807b61e698ad3d01d33b52d074f350808878
          unrolled_symbol_table: e1129b73e55f87f4532f6ee5f5d3807b61e698ad3d01d33b52d074f350808878
          initial_ast: 20372b38c496b1b13d75eb9df9d4c6fbf62f18db3a22ca0af3389830d6b611d4
          unrolled_ast: 20372b38c496b1b13d75eb9df9d4c6fbf62f18db3a22ca0af3389830d6b611d4
          ssa_ast: 54cd132ef30de83f94ca3305202bd117018357828929e13fb2e25889c1a871f0
          flattened_ast: 803166d5db6dd9f59822f61a547c12c1933329e5243204ec446f19a8c864276d
          destructured_ast: 12f3c34dae33e28989af32d31a4f05669ca824a86362c155fbd83afd9c6c0673
          inlined_ast: 12f3c34dae33e28989af32d31a4f05669ca824a86362c155fbd83afd9c6c0673
          dce_ast: 6c4d164165d4813bbc23c1332f50af41af2b4c65cccba4e3c5d35bc307a4f348
>>>>>>> 1d9197f4
          bytecode: 690637a56c18881cf6f85a1531bb8b17cd18d901daf7c29301562c019fe495c7
          errors: ""
          warnings: ""<|MERGE_RESOLUTION|>--- conflicted
+++ resolved
@@ -3,29 +3,16 @@
 expectation: Pass
 outputs:
   - - compile:
-<<<<<<< HEAD
-        - initial_symbol_table: 0f5d36005197cb2fccb650b60da08e392ad4e36923fd4feb47db3a6fbb7a11de
-          type_checked_symbol_table: b67f708cc4a8ce4a48b40eefd2c35bfdfc54b558566f9ffee5c211dfd489ef66
-          unrolled_symbol_table: b67f708cc4a8ce4a48b40eefd2c35bfdfc54b558566f9ffee5c211dfd489ef66
-          initial_ast: 5174401c3f2466d93d9a8e496f6ef47bf6cb05e99e8e5695efe52fc2dc3ea35a
-          unrolled_ast: 5174401c3f2466d93d9a8e496f6ef47bf6cb05e99e8e5695efe52fc2dc3ea35a
-          ssa_ast: c8a764a4ab2c7e3272841a1c666393442fade73e0eba94d4ccd320e46184ae09
-          flattened_ast: 91d43293a20581e6f13cf7c8bd7e02eddc5b1621d37d4afcef1cc4e8a337e658
-          destructured_ast: 992380cd2fce506a37cadff1eed26e88a38940473a83696098ea82650d0923a4
-          inlined_ast: 992380cd2fce506a37cadff1eed26e88a38940473a83696098ea82650d0923a4
-          dce_ast: f8fd0675a10fe8fc6d3dda329cc3ce3cba8ef8d13da95a1a6b0828f544af8bea
-=======
-        - initial_symbol_table: c76280ef8b8dab4d05bd78867d20311f59ccc08ede7a9f225502bca134dab5b8
-          type_checked_symbol_table: e1129b73e55f87f4532f6ee5f5d3807b61e698ad3d01d33b52d074f350808878
-          unrolled_symbol_table: e1129b73e55f87f4532f6ee5f5d3807b61e698ad3d01d33b52d074f350808878
-          initial_ast: 20372b38c496b1b13d75eb9df9d4c6fbf62f18db3a22ca0af3389830d6b611d4
-          unrolled_ast: 20372b38c496b1b13d75eb9df9d4c6fbf62f18db3a22ca0af3389830d6b611d4
-          ssa_ast: 54cd132ef30de83f94ca3305202bd117018357828929e13fb2e25889c1a871f0
-          flattened_ast: 803166d5db6dd9f59822f61a547c12c1933329e5243204ec446f19a8c864276d
-          destructured_ast: 12f3c34dae33e28989af32d31a4f05669ca824a86362c155fbd83afd9c6c0673
-          inlined_ast: 12f3c34dae33e28989af32d31a4f05669ca824a86362c155fbd83afd9c6c0673
-          dce_ast: 6c4d164165d4813bbc23c1332f50af41af2b4c65cccba4e3c5d35bc307a4f348
->>>>>>> 1d9197f4
+        - initial_symbol_table: a32d8e2614c0c938f3045c99a5ae1a9435cd34da9c543bb2fd3b10e6128d9837
+          type_checked_symbol_table: 8afab6b4e6604768c1db1398838c274386d1b3d4b526967bd16c3d2222866519
+          unrolled_symbol_table: 8afab6b4e6604768c1db1398838c274386d1b3d4b526967bd16c3d2222866519
+          initial_ast: 951813d08b17d74a2561da5d09a67c349fdbdb7a418890b056d6739305925089
+          unrolled_ast: 951813d08b17d74a2561da5d09a67c349fdbdb7a418890b056d6739305925089
+          ssa_ast: 73cc9f291df66351433fde47038cbf8588a0944f431fe1841bf89f2f25d158c5
+          flattened_ast: c63eab9d325e838f674f26c8530c42ab275c6436bbcf51dfe61f15a2d3d96959
+          destructured_ast: afb852896ead5ccd6d30cca139e2f4bae4462f00120e24c087008bfd5d96c201
+          inlined_ast: afb852896ead5ccd6d30cca139e2f4bae4462f00120e24c087008bfd5d96c201
+          dce_ast: fa54952bc3ffbce1acd59811c4242b89a5b93f2acdc8018da64a2c34757966b8
           bytecode: 690637a56c18881cf6f85a1531bb8b17cd18d901daf7c29301562c019fe495c7
           errors: ""
           warnings: ""