---
namespace: Compile
expectation: Pass
outputs:
  - - compile:
<<<<<<< HEAD
        - initial_symbol_table: 0f5d36005197cb2fccb650b60da08e392ad4e36923fd4feb47db3a6fbb7a11de
          type_checked_symbol_table: 47da8363d5a8d5de413b8fd97ec5cc722461f4128183f5effd20b39e456ba8da
          unrolled_symbol_table: 47da8363d5a8d5de413b8fd97ec5cc722461f4128183f5effd20b39e456ba8da
          initial_ast: f747c85d426a6f221df4e986114f385793a998b01658dcfb1d8923a3b4f2467d
          unrolled_ast: f747c85d426a6f221df4e986114f385793a998b01658dcfb1d8923a3b4f2467d
          ssa_ast: 84c40875de4d1b0bff4b34ece8578a0ee21f5fc4c66b7ed523e2a67511e9ee95
          flattened_ast: f8829dd0753f26c4b43c068c3bf4816c7f620ee44f03033e3b41bcd429fe64d9
          destructured_ast: dfea2c4f3f96efa850d56eaa630b36ba40c37ecf4f32f12bb6b8dcf38f616fd2
          inlined_ast: dfea2c4f3f96efa850d56eaa630b36ba40c37ecf4f32f12bb6b8dcf38f616fd2
          dce_ast: 91bfa913fb0b9cedf1d6f838c280b0ec0fd529bf0714dad61c12adec113c6e9f
=======
        - initial_symbol_table: c76280ef8b8dab4d05bd78867d20311f59ccc08ede7a9f225502bca134dab5b8
          type_checked_symbol_table: 634474672336f17251efbb2aef095021bfdedf422f692bc39ee6cdad3c0cd952
          unrolled_symbol_table: 634474672336f17251efbb2aef095021bfdedf422f692bc39ee6cdad3c0cd952
          initial_ast: 44b3675d66aac368a83549965326c790688001baa363f770fa06db9134d2a469
          unrolled_ast: 44b3675d66aac368a83549965326c790688001baa363f770fa06db9134d2a469
          ssa_ast: d37735708156634a759749d2a34ffd5b9a8bf8a8002c45fe6850b0d22d438a5c
          flattened_ast: f61a01aa36998b0ebe4871b7cd78b13b20ffd54a07f98bc80d1e64e302efadaf
          destructured_ast: 716e67c95dc275393b379ec3a2c86db4a4b6ae687082bc5d5c52063b274c5684
          inlined_ast: 716e67c95dc275393b379ec3a2c86db4a4b6ae687082bc5d5c52063b274c5684
          dce_ast: 676bab05f59261d4649834f5f1a8bcbfd52a366365a698b1b833a9100ae14db9
>>>>>>> 1d9197f4
          bytecode: 89209e8d86f847dbf47309d0092ee98ff4c7e72f93c06aa16b185b87931b4163
          errors: ""
          warnings: ""<|MERGE_RESOLUTION|>--- conflicted
+++ resolved
@@ -3,29 +3,16 @@
 expectation: Pass
 outputs:
   - - compile:
-<<<<<<< HEAD
-        - initial_symbol_table: 0f5d36005197cb2fccb650b60da08e392ad4e36923fd4feb47db3a6fbb7a11de
-          type_checked_symbol_table: 47da8363d5a8d5de413b8fd97ec5cc722461f4128183f5effd20b39e456ba8da
-          unrolled_symbol_table: 47da8363d5a8d5de413b8fd97ec5cc722461f4128183f5effd20b39e456ba8da
-          initial_ast: f747c85d426a6f221df4e986114f385793a998b01658dcfb1d8923a3b4f2467d
-          unrolled_ast: f747c85d426a6f221df4e986114f385793a998b01658dcfb1d8923a3b4f2467d
-          ssa_ast: 84c40875de4d1b0bff4b34ece8578a0ee21f5fc4c66b7ed523e2a67511e9ee95
-          flattened_ast: f8829dd0753f26c4b43c068c3bf4816c7f620ee44f03033e3b41bcd429fe64d9
-          destructured_ast: dfea2c4f3f96efa850d56eaa630b36ba40c37ecf4f32f12bb6b8dcf38f616fd2
-          inlined_ast: dfea2c4f3f96efa850d56eaa630b36ba40c37ecf4f32f12bb6b8dcf38f616fd2
-          dce_ast: 91bfa913fb0b9cedf1d6f838c280b0ec0fd529bf0714dad61c12adec113c6e9f
-=======
-        - initial_symbol_table: c76280ef8b8dab4d05bd78867d20311f59ccc08ede7a9f225502bca134dab5b8
-          type_checked_symbol_table: 634474672336f17251efbb2aef095021bfdedf422f692bc39ee6cdad3c0cd952
-          unrolled_symbol_table: 634474672336f17251efbb2aef095021bfdedf422f692bc39ee6cdad3c0cd952
-          initial_ast: 44b3675d66aac368a83549965326c790688001baa363f770fa06db9134d2a469
-          unrolled_ast: 44b3675d66aac368a83549965326c790688001baa363f770fa06db9134d2a469
-          ssa_ast: d37735708156634a759749d2a34ffd5b9a8bf8a8002c45fe6850b0d22d438a5c
-          flattened_ast: f61a01aa36998b0ebe4871b7cd78b13b20ffd54a07f98bc80d1e64e302efadaf
-          destructured_ast: 716e67c95dc275393b379ec3a2c86db4a4b6ae687082bc5d5c52063b274c5684
-          inlined_ast: 716e67c95dc275393b379ec3a2c86db4a4b6ae687082bc5d5c52063b274c5684
-          dce_ast: 676bab05f59261d4649834f5f1a8bcbfd52a366365a698b1b833a9100ae14db9
->>>>>>> 1d9197f4
+        - initial_symbol_table: a32d8e2614c0c938f3045c99a5ae1a9435cd34da9c543bb2fd3b10e6128d9837
+          type_checked_symbol_table: 4dd7167568691e168581afd4519fb6792ec2912eaa964dfa639d601d18afbe67
+          unrolled_symbol_table: 4dd7167568691e168581afd4519fb6792ec2912eaa964dfa639d601d18afbe67
+          initial_ast: 45954f2ded7ad4317c19985fc254d9dc70b01a8209b2c13dd211c1067adcb888
+          unrolled_ast: 45954f2ded7ad4317c19985fc254d9dc70b01a8209b2c13dd211c1067adcb888
+          ssa_ast: 91a085fe2fc9ad762873f67650da380c08934df9f9276be12fb407a194d6f684
+          flattened_ast: 6d1599503d379d65c671296302ee6d64c127a1a161bf69c9a1b841436488b982
+          destructured_ast: ffc1da3ede363d5fd8581998a698d85794bc19d79026943e34232563ca90e58b
+          inlined_ast: ffc1da3ede363d5fd8581998a698d85794bc19d79026943e34232563ca90e58b
+          dce_ast: 2273846d1d88dba8ce2b524e7b6dbaf0e093ded9354d8ef217111e87293651b9
           bytecode: 89209e8d86f847dbf47309d0092ee98ff4c7e72f93c06aa16b185b87931b4163
           errors: ""
           warnings: ""