--- conflicted
+++ resolved
@@ -3,29 +3,16 @@
 expectation: Pass
 outputs:
   - - compile:
-<<<<<<< HEAD
-        - initial_symbol_table: dd4d3c9b32a75f56f5f5a8615defef06166452c6ff63902a31f1b35e2534befa
-          type_checked_symbol_table: 3a2728e2385287273d47e1b3764b59db6f32b28f25098c76dd961a93e392f903
-          unrolled_symbol_table: 757176c89a70f2da4a98e31093f500866610db61c8a25876ce221c94482f0cf4
-          initial_ast: bedecf1c3e96cea2f1d598482707105f1935749f6ceb754eaa4ef73a5b4cf4a6
-          unrolled_ast: 2703ec84bd2a511a9c838d58b55361115494679ab0ce02d4ab2f13bca5cc7e59
-          ssa_ast: 34477dd040cfef68db0318c4efa44d0930d3d68c86fb31af7748f45610578ea0
-          flattened_ast: 8ed19ef157b656b55ca9d0fca5fc15e88d6c6485aae4a1af24eecb9fb93bb989
-          destructured_ast: c6c05abc5c72981b6b63205176dbcdf7fba91d71bdfba104b2c6fd32e05b43af
-          inlined_ast: c6c05abc5c72981b6b63205176dbcdf7fba91d71bdfba104b2c6fd32e05b43af
-          dce_ast: c6c05abc5c72981b6b63205176dbcdf7fba91d71bdfba104b2c6fd32e05b43af
-=======
-        - initial_symbol_table: 43cfbbcf860d5d9de4a322d91b06daa023f2eb99220166d40548bb6e836a575a
-          type_checked_symbol_table: eee54c60b3d52033b5ed886448d2d4d108cfe2915783db073739809022c9eea5
-          unrolled_symbol_table: d50c622748f8fd2db4e56edb8cbbbb905bb5058be2c524beaee224bce4f630cf
-          initial_ast: e9cf217a6a0664197404c992a11c006fe485cdb13c8f97fac97835c324a84f6b
-          unrolled_ast: c4e7fd640b43fe759680f8d08c44997f06578a6cace4043a0d45892fc8671d90
-          ssa_ast: e1d7ca739b7fdd386ad6e2a59db9340f00ad382e1d2f7dadd6480cecd7767509
-          flattened_ast: 857c2aec4f3731d4a865a5b6f4a286f76793f4c7845784d2f7c5605bfd287ab2
-          destructured_ast: 72a57cb424c606c6e6ed74e33736b758879040096893739fb2d5bba29c67cd98
-          inlined_ast: 72a57cb424c606c6e6ed74e33736b758879040096893739fb2d5bba29c67cd98
-          dce_ast: 72a57cb424c606c6e6ed74e33736b758879040096893739fb2d5bba29c67cd98
->>>>>>> 1d9197f4
+        - initial_symbol_table: 4a5d78e0b3e37a6b912a8277304e8152e36e3376df8239c851bafa147a3a7aed
+          type_checked_symbol_table: 56d61d0bc95b11c83a9d8bdff97d5f3b96ffcd2ed64f3d031ae12fb3419cb8d3
+          unrolled_symbol_table: 7687d1610a4caa85db7b4fbaca1b57e88a4cd634bb218ebb6907041391a421a1
+          initial_ast: 812159a832e2cf564c38afc08d09e2bae9f3d1cf76fb833b5cc554aebc32c90a
+          unrolled_ast: 13e11cafcf91d5b7d0cfe69930d22a09b1e95c6e42abd614c12c2341a943c3d5
+          ssa_ast: 8dd73c84e71e192b7d1b72c9f920043f1a2a3045a6761ef2ba493bd1853962c6
+          flattened_ast: 6f80c4f0886538291cbed18cfee5b7a295cf2d9ec8d98a62a34a1664e465c023
+          destructured_ast: 1a5edd4f63b4678c5e2d0dd844b1255d269ba2e0562b02884069824f0a58a554
+          inlined_ast: 1a5edd4f63b4678c5e2d0dd844b1255d269ba2e0562b02884069824f0a58a554
+          dce_ast: 1a5edd4f63b4678c5e2d0dd844b1255d269ba2e0562b02884069824f0a58a554
           bytecode: a6350aaded46f7047061f7e68a8ae41eb8aa0d29f02560257ecdc582a6c684f9
           errors: ""
           warnings: ""