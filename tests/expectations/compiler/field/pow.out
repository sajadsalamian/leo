---
namespace: Compile
expectation: Pass
outputs:
  - - compile:
<<<<<<< HEAD
        - initial_symbol_table: ae5e4fcc114aa2e708b213b157a2f5419dfb28337adf4b4104866eeb3daa68b9
          type_checked_symbol_table: 1db83490f5d4d1da3b765f442dd4688033fd3329f7deb090f83743104bea3d4a
          unrolled_symbol_table: 1db83490f5d4d1da3b765f442dd4688033fd3329f7deb090f83743104bea3d4a
          initial_ast: 40a5aa0df1dbb30d2c28e3daba5aec18c7c736a5395a8a666790a62628ab6f63
          unrolled_ast: 40a5aa0df1dbb30d2c28e3daba5aec18c7c736a5395a8a666790a62628ab6f63
          ssa_ast: c9e99b07d3fed8b8f7f1c4e98b378d48a6a68eb9c19dbb96bc68de87d813cfb8
          flattened_ast: 9be71179bde154b7f4feab52574297695c8c3c52a10bda745503b33896ecb675
          destructured_ast: 16c2fdb8b1ecbc7e81d783f3f0419531efb80efc379009c3285c7afd926a12c1
          inlined_ast: 16c2fdb8b1ecbc7e81d783f3f0419531efb80efc379009c3285c7afd926a12c1
          dce_ast: 16c2fdb8b1ecbc7e81d783f3f0419531efb80efc379009c3285c7afd926a12c1
=======
        - initial_symbol_table: 864ad032c0404029005a40750e983f8c7f2a621205e76a17febd7f6df5f796a8
          type_checked_symbol_table: f8e09f2bf87d457a545345c3dd34108cd6739ace7645c6fc979e00bf9004b558
          unrolled_symbol_table: f8e09f2bf87d457a545345c3dd34108cd6739ace7645c6fc979e00bf9004b558
          initial_ast: 5beac881dee34b7a708183041757276310186e7b5e7ed7f7edd0579e4a00384a
          unrolled_ast: 5beac881dee34b7a708183041757276310186e7b5e7ed7f7edd0579e4a00384a
          ssa_ast: b346675eada70804779d700ff0603725dae94f5b690b500f0dcd650e33663373
          flattened_ast: 5beacb9eb699c74eb1edc224d3b905ac9c89eb45ff13d2bde0242f9fe2f2cdb6
          destructured_ast: 80900e0a1eec9b35813ca96655b67a051d62a01ddbec8c2728bfae33529fdcd3
          inlined_ast: 80900e0a1eec9b35813ca96655b67a051d62a01ddbec8c2728bfae33529fdcd3
          dce_ast: 80900e0a1eec9b35813ca96655b67a051d62a01ddbec8c2728bfae33529fdcd3
>>>>>>> 1d9197f4
          bytecode: e31bed8381ccd85c771e3eba7b52867ed99d7cfbfadf9fed69211d5a815f89e2
          errors: ""
          warnings: ""<|MERGE_RESOLUTION|>--- conflicted
+++ resolved
@@ -3,29 +3,16 @@
 expectation: Pass
 outputs:
   - - compile:
-<<<<<<< HEAD
-        - initial_symbol_table: ae5e4fcc114aa2e708b213b157a2f5419dfb28337adf4b4104866eeb3daa68b9
-          type_checked_symbol_table: 1db83490f5d4d1da3b765f442dd4688033fd3329f7deb090f83743104bea3d4a
-          unrolled_symbol_table: 1db83490f5d4d1da3b765f442dd4688033fd3329f7deb090f83743104bea3d4a
-          initial_ast: 40a5aa0df1dbb30d2c28e3daba5aec18c7c736a5395a8a666790a62628ab6f63
-          unrolled_ast: 40a5aa0df1dbb30d2c28e3daba5aec18c7c736a5395a8a666790a62628ab6f63
-          ssa_ast: c9e99b07d3fed8b8f7f1c4e98b378d48a6a68eb9c19dbb96bc68de87d813cfb8
-          flattened_ast: 9be71179bde154b7f4feab52574297695c8c3c52a10bda745503b33896ecb675
-          destructured_ast: 16c2fdb8b1ecbc7e81d783f3f0419531efb80efc379009c3285c7afd926a12c1
-          inlined_ast: 16c2fdb8b1ecbc7e81d783f3f0419531efb80efc379009c3285c7afd926a12c1
-          dce_ast: 16c2fdb8b1ecbc7e81d783f3f0419531efb80efc379009c3285c7afd926a12c1
-=======
-        - initial_symbol_table: 864ad032c0404029005a40750e983f8c7f2a621205e76a17febd7f6df5f796a8
-          type_checked_symbol_table: f8e09f2bf87d457a545345c3dd34108cd6739ace7645c6fc979e00bf9004b558
-          unrolled_symbol_table: f8e09f2bf87d457a545345c3dd34108cd6739ace7645c6fc979e00bf9004b558
-          initial_ast: 5beac881dee34b7a708183041757276310186e7b5e7ed7f7edd0579e4a00384a
-          unrolled_ast: 5beac881dee34b7a708183041757276310186e7b5e7ed7f7edd0579e4a00384a
-          ssa_ast: b346675eada70804779d700ff0603725dae94f5b690b500f0dcd650e33663373
-          flattened_ast: 5beacb9eb699c74eb1edc224d3b905ac9c89eb45ff13d2bde0242f9fe2f2cdb6
-          destructured_ast: 80900e0a1eec9b35813ca96655b67a051d62a01ddbec8c2728bfae33529fdcd3
-          inlined_ast: 80900e0a1eec9b35813ca96655b67a051d62a01ddbec8c2728bfae33529fdcd3
-          dce_ast: 80900e0a1eec9b35813ca96655b67a051d62a01ddbec8c2728bfae33529fdcd3
->>>>>>> 1d9197f4
+        - initial_symbol_table: 1305bd0ff6bd94636ca16d92b5d797d9e6e13bb66984b6ca425ce31a61722ab4
+          type_checked_symbol_table: e84b6de3a50500bde0355234446698396b79574abffd41d92632415592fe63da
+          unrolled_symbol_table: e84b6de3a50500bde0355234446698396b79574abffd41d92632415592fe63da
+          initial_ast: 80312496ab24daabcf44226625ba379bcea0b3f29c0dcbf91e6042519b86f9bc
+          unrolled_ast: 80312496ab24daabcf44226625ba379bcea0b3f29c0dcbf91e6042519b86f9bc
+          ssa_ast: 9b99c98fbaaee87ec4ac27b0d9b05f3e2f72845ab12fd1b8eeb357b30b25cb89
+          flattened_ast: e5958627930d907503ce5ea7d2dd6f8df094574bde50b0658bfe799ccd8bf5cf
+          destructured_ast: 7943411258cd4d53c210d04ce770e76e0064b18c516c2803de78cd4cb8038b9d
+          inlined_ast: 7943411258cd4d53c210d04ce770e76e0064b18c516c2803de78cd4cb8038b9d
+          dce_ast: 7943411258cd4d53c210d04ce770e76e0064b18c516c2803de78cd4cb8038b9d
           bytecode: e31bed8381ccd85c771e3eba7b52867ed99d7cfbfadf9fed69211d5a815f89e2
           errors: ""
           warnings: ""