---
namespace: Compile
expectation: Pass
outputs:
  - - compile:
<<<<<<< HEAD
        - initial_symbol_table: 92ba7bdf1b53646e735010d257aa0c132cf5513b4ce193b9aafc2af8f50e49da
          type_checked_symbol_table: 638e7846f9de1b9dc446d6f6e323f03e224c602069f36482321acff12b97b7cc
          unrolled_symbol_table: 638e7846f9de1b9dc446d6f6e323f03e224c602069f36482321acff12b97b7cc
          initial_ast: d62c942139ef53452dfd202dea945c6ac70ae28f32342478a6501a62902a0e22
          unrolled_ast: d62c942139ef53452dfd202dea945c6ac70ae28f32342478a6501a62902a0e22
          ssa_ast: 6b4c246a373393560bdf5ca307e2be35e643b5c475b0c5ddf9c9376242db2a38
          flattened_ast: 75cc34526c6991fd78a4ad1d64606d5b9d15d5c83c6b6cf0e16fc06d04373781
          destructured_ast: a4ca3abba605cb76b18fa319233a24115e7a76be2293430e854da1bf34c1284e
          inlined_ast: a4ca3abba605cb76b18fa319233a24115e7a76be2293430e854da1bf34c1284e
          dce_ast: a4ca3abba605cb76b18fa319233a24115e7a76be2293430e854da1bf34c1284e
=======
        - initial_symbol_table: d99026898fbc9e75abbf75d01447643e9d89e2f1388cbee2f602d0b6237c858a
          type_checked_symbol_table: 4e557ae02345ad5cbad341fec47c685f5970f6a6e96a2f4760096f408bc99908
          unrolled_symbol_table: 4e557ae02345ad5cbad341fec47c685f5970f6a6e96a2f4760096f408bc99908
          initial_ast: 4200cca518aed4e67c052d20691294fe3fda2ff817d42d4f23a8807813d9fca2
          unrolled_ast: 4200cca518aed4e67c052d20691294fe3fda2ff817d42d4f23a8807813d9fca2
          ssa_ast: ba34ae87b70fa9a5ffb7aaf9e4083c32c75cf1d738fa0eaf77c756d4d374d7d0
          flattened_ast: c536b41a7e252e40143b79a8795b9c7ae330ae347cb75c4fd61646858218efbe
          destructured_ast: 391f8aa88a9173f0f429ca84ad1f6bb6fb851fb7da6f3616e3227470cad45d16
          inlined_ast: 391f8aa88a9173f0f429ca84ad1f6bb6fb851fb7da6f3616e3227470cad45d16
          dce_ast: 391f8aa88a9173f0f429ca84ad1f6bb6fb851fb7da6f3616e3227470cad45d16
>>>>>>> 1d9197f4
          bytecode: 675912267b82b91bd854fa2ef169b85c74ecaac6b73a157d7e99818e256b53b1
          errors: ""
          warnings: ""<|MERGE_RESOLUTION|>--- conflicted
+++ resolved
@@ -3,29 +3,16 @@
 expectation: Pass
 outputs:
   - - compile:
-<<<<<<< HEAD
-        - initial_symbol_table: 92ba7bdf1b53646e735010d257aa0c132cf5513b4ce193b9aafc2af8f50e49da
-          type_checked_symbol_table: 638e7846f9de1b9dc446d6f6e323f03e224c602069f36482321acff12b97b7cc
-          unrolled_symbol_table: 638e7846f9de1b9dc446d6f6e323f03e224c602069f36482321acff12b97b7cc
-          initial_ast: d62c942139ef53452dfd202dea945c6ac70ae28f32342478a6501a62902a0e22
-          unrolled_ast: d62c942139ef53452dfd202dea945c6ac70ae28f32342478a6501a62902a0e22
-          ssa_ast: 6b4c246a373393560bdf5ca307e2be35e643b5c475b0c5ddf9c9376242db2a38
-          flattened_ast: 75cc34526c6991fd78a4ad1d64606d5b9d15d5c83c6b6cf0e16fc06d04373781
-          destructured_ast: a4ca3abba605cb76b18fa319233a24115e7a76be2293430e854da1bf34c1284e
-          inlined_ast: a4ca3abba605cb76b18fa319233a24115e7a76be2293430e854da1bf34c1284e
-          dce_ast: a4ca3abba605cb76b18fa319233a24115e7a76be2293430e854da1bf34c1284e
-=======
-        - initial_symbol_table: d99026898fbc9e75abbf75d01447643e9d89e2f1388cbee2f602d0b6237c858a
-          type_checked_symbol_table: 4e557ae02345ad5cbad341fec47c685f5970f6a6e96a2f4760096f408bc99908
-          unrolled_symbol_table: 4e557ae02345ad5cbad341fec47c685f5970f6a6e96a2f4760096f408bc99908
-          initial_ast: 4200cca518aed4e67c052d20691294fe3fda2ff817d42d4f23a8807813d9fca2
-          unrolled_ast: 4200cca518aed4e67c052d20691294fe3fda2ff817d42d4f23a8807813d9fca2
-          ssa_ast: ba34ae87b70fa9a5ffb7aaf9e4083c32c75cf1d738fa0eaf77c756d4d374d7d0
-          flattened_ast: c536b41a7e252e40143b79a8795b9c7ae330ae347cb75c4fd61646858218efbe
-          destructured_ast: 391f8aa88a9173f0f429ca84ad1f6bb6fb851fb7da6f3616e3227470cad45d16
-          inlined_ast: 391f8aa88a9173f0f429ca84ad1f6bb6fb851fb7da6f3616e3227470cad45d16
-          dce_ast: 391f8aa88a9173f0f429ca84ad1f6bb6fb851fb7da6f3616e3227470cad45d16
->>>>>>> 1d9197f4
+        - initial_symbol_table: 736ef33d4ea34eb43862ee271decb4587901ab41e91e4f8e41b8f99d1f8b557c
+          type_checked_symbol_table: 1c73cb243b5146909a9fbd64fb8862bd15578904deaa7ce579d713e635bd0719
+          unrolled_symbol_table: 1c73cb243b5146909a9fbd64fb8862bd15578904deaa7ce579d713e635bd0719
+          initial_ast: 409d57cef21ca167d937cf70c1d7c116bc900e502831b395698e9d3f13ae0961
+          unrolled_ast: 409d57cef21ca167d937cf70c1d7c116bc900e502831b395698e9d3f13ae0961
+          ssa_ast: 7f12fbc88f56e33590cbb790827e4ec6a04fa9be41e6c1f2bf48515e430d9dc5
+          flattened_ast: 5d1bd9257ba315ee5b563d7e66a2c9b09ffb0841f7d588a28bfa210d73923d2e
+          destructured_ast: 96ddbc8267f0f3e2c870c6b0da42f7d86decdbca1a559ed20e5b67763ab0a5eb
+          inlined_ast: 96ddbc8267f0f3e2c870c6b0da42f7d86decdbca1a559ed20e5b67763ab0a5eb
+          dce_ast: 96ddbc8267f0f3e2c870c6b0da42f7d86decdbca1a559ed20e5b67763ab0a5eb
           bytecode: 675912267b82b91bd854fa2ef169b85c74ecaac6b73a157d7e99818e256b53b1
           errors: ""
           warnings: ""