---
namespace: Compile
expectation: Pass
outputs:
  - - compile:
<<<<<<< HEAD
        - initial_symbol_table: 003490a19678147b1ca2b2c6945480d5699d4f95c8ce750bc266610810a2f1a6
          type_checked_symbol_table: f621a55cf921b3cf0dce112ece1f4a3d2eda4c5697b4e3dd1e195dbd498e6dd5
          unrolled_symbol_table: f621a55cf921b3cf0dce112ece1f4a3d2eda4c5697b4e3dd1e195dbd498e6dd5
          initial_ast: 8945d529e6e6b36fb6e1acfa45650ec17f5fd008cd871f2ce32acab06b518c43
          unrolled_ast: 8945d529e6e6b36fb6e1acfa45650ec17f5fd008cd871f2ce32acab06b518c43
          ssa_ast: 862a369a7e963b7ec550ae12bd4e2025d66a804fbcb5fe62da9326f64592109a
          flattened_ast: 80a8436dde11267278f2e9443f5871984ae79a8072e1e1a96fd6b8e4eaa5aa73
          destructured_ast: 37085be941a358752d2ef6b3d5f47031b661be693bd681e7c3623d44547ec62a
          inlined_ast: 37085be941a358752d2ef6b3d5f47031b661be693bd681e7c3623d44547ec62a
          dce_ast: 37085be941a358752d2ef6b3d5f47031b661be693bd681e7c3623d44547ec62a
=======
        - initial_symbol_table: 39308ab5f32df802b478408bced4907d4c2be4a7512b2ed41aca3cc9f82e831e
          type_checked_symbol_table: 564a492917401d5c805ad7c7185f3bd8b5f81e87d1d02ab5cb7cf10c6d913520
          unrolled_symbol_table: 564a492917401d5c805ad7c7185f3bd8b5f81e87d1d02ab5cb7cf10c6d913520
          initial_ast: 24c30dc4180398c260bc79ab50efca32dab7a7ec35a9044d1c6d54e8d3284606
          unrolled_ast: 24c30dc4180398c260bc79ab50efca32dab7a7ec35a9044d1c6d54e8d3284606
          ssa_ast: f4338928f94b46bccf2c180c54a1c869ba64fced283ade2479bd330eadff111b
          flattened_ast: 11d9c900a84a1351a87ca9a38bc2ec70d66336ac21d0bd3952dd0cfa6cf8fb8d
          destructured_ast: 60edb7d3ee9a1359858ef1d762aad8726ead02890c2223f263ece1ba26e2c75a
          inlined_ast: 60edb7d3ee9a1359858ef1d762aad8726ead02890c2223f263ece1ba26e2c75a
          dce_ast: 60edb7d3ee9a1359858ef1d762aad8726ead02890c2223f263ece1ba26e2c75a
>>>>>>> 1d9197f4
          bytecode: 0ee1282c31147bd35917b56ca5e0b6ed9ae7178f4a8e0681cb788bfe2803d2e5
          errors: ""
          warnings: ""<|MERGE_RESOLUTION|>--- conflicted
+++ resolved
@@ -3,29 +3,16 @@
 expectation: Pass
 outputs:
   - - compile:
-<<<<<<< HEAD
-        - initial_symbol_table: 003490a19678147b1ca2b2c6945480d5699d4f95c8ce750bc266610810a2f1a6
-          type_checked_symbol_table: f621a55cf921b3cf0dce112ece1f4a3d2eda4c5697b4e3dd1e195dbd498e6dd5
-          unrolled_symbol_table: f621a55cf921b3cf0dce112ece1f4a3d2eda4c5697b4e3dd1e195dbd498e6dd5
-          initial_ast: 8945d529e6e6b36fb6e1acfa45650ec17f5fd008cd871f2ce32acab06b518c43
-          unrolled_ast: 8945d529e6e6b36fb6e1acfa45650ec17f5fd008cd871f2ce32acab06b518c43
-          ssa_ast: 862a369a7e963b7ec550ae12bd4e2025d66a804fbcb5fe62da9326f64592109a
-          flattened_ast: 80a8436dde11267278f2e9443f5871984ae79a8072e1e1a96fd6b8e4eaa5aa73
-          destructured_ast: 37085be941a358752d2ef6b3d5f47031b661be693bd681e7c3623d44547ec62a
-          inlined_ast: 37085be941a358752d2ef6b3d5f47031b661be693bd681e7c3623d44547ec62a
-          dce_ast: 37085be941a358752d2ef6b3d5f47031b661be693bd681e7c3623d44547ec62a
-=======
-        - initial_symbol_table: 39308ab5f32df802b478408bced4907d4c2be4a7512b2ed41aca3cc9f82e831e
-          type_checked_symbol_table: 564a492917401d5c805ad7c7185f3bd8b5f81e87d1d02ab5cb7cf10c6d913520
-          unrolled_symbol_table: 564a492917401d5c805ad7c7185f3bd8b5f81e87d1d02ab5cb7cf10c6d913520
-          initial_ast: 24c30dc4180398c260bc79ab50efca32dab7a7ec35a9044d1c6d54e8d3284606
-          unrolled_ast: 24c30dc4180398c260bc79ab50efca32dab7a7ec35a9044d1c6d54e8d3284606
-          ssa_ast: f4338928f94b46bccf2c180c54a1c869ba64fced283ade2479bd330eadff111b
-          flattened_ast: 11d9c900a84a1351a87ca9a38bc2ec70d66336ac21d0bd3952dd0cfa6cf8fb8d
-          destructured_ast: 60edb7d3ee9a1359858ef1d762aad8726ead02890c2223f263ece1ba26e2c75a
-          inlined_ast: 60edb7d3ee9a1359858ef1d762aad8726ead02890c2223f263ece1ba26e2c75a
-          dce_ast: 60edb7d3ee9a1359858ef1d762aad8726ead02890c2223f263ece1ba26e2c75a
->>>>>>> 1d9197f4
+        - initial_symbol_table: 46f83711ec0f0f9b1ce58300f947283dc22d536a8a75bac7715800e936a39494
+          type_checked_symbol_table: 1309d0abaffa1149bd97547cd3d8ae5393436acaf561201dc156b4bcf68be06d
+          unrolled_symbol_table: 1309d0abaffa1149bd97547cd3d8ae5393436acaf561201dc156b4bcf68be06d
+          initial_ast: 5bd30788187e01105a981c9da5ab98b64f06bd0504a4643be253f892739c04c0
+          unrolled_ast: 5bd30788187e01105a981c9da5ab98b64f06bd0504a4643be253f892739c04c0
+          ssa_ast: afc575a8ded7b3ebf29ed5367a5705d503642c97295c55b5eb831ba919ab3f64
+          flattened_ast: 9f132b3d9eb6e98365af0c896abed87218f3f182121f50ce1c21b3d865eed940
+          destructured_ast: 476c6309c95f1d9f0e3590910d06fc8f8137612584c1a67144b17c866a038f8f
+          inlined_ast: 476c6309c95f1d9f0e3590910d06fc8f8137612584c1a67144b17c866a038f8f
+          dce_ast: 476c6309c95f1d9f0e3590910d06fc8f8137612584c1a67144b17c866a038f8f
           bytecode: 0ee1282c31147bd35917b56ca5e0b6ed9ae7178f4a8e0681cb788bfe2803d2e5
           errors: ""
           warnings: ""