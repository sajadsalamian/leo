---
namespace: Compile
expectation: Pass
outputs:
  - - compile:
<<<<<<< HEAD
        - initial_symbol_table: 9c6cdd3405ed919f2d705557a8acbe02607b8e13d4528b63f734e80af398be0a
          type_checked_symbol_table: aeca5974112a2e2fc56a7062b499459d8f674239efa03343f0ee7fb994724b08
          unrolled_symbol_table: aeca5974112a2e2fc56a7062b499459d8f674239efa03343f0ee7fb994724b08
          initial_ast: a2e5a85e419613abd290d3ce3cb7ffddf2f5b1170540a46d70ae54165f02cba9
          unrolled_ast: a2e5a85e419613abd290d3ce3cb7ffddf2f5b1170540a46d70ae54165f02cba9
          ssa_ast: df724e08266e0a565ffafc315b7b6beefbce20986314de78729094038049ad73
          flattened_ast: a990abee3f9fd6ab77b7f8201822a3fd544cf79c6dacf17d5043abb77c19554c
          destructured_ast: 1a3ca602afa526f481fc4430c7eac0f8ecaf1bf3bf06b711e8b8badb943c0a9d
          inlined_ast: 1a3ca602afa526f481fc4430c7eac0f8ecaf1bf3bf06b711e8b8badb943c0a9d
          dce_ast: 1a3ca602afa526f481fc4430c7eac0f8ecaf1bf3bf06b711e8b8badb943c0a9d
=======
        - initial_symbol_table: 3f4387e90fcecee4008ad1e70a03faf92a40bb4ef1382c3b80b263ca007d9b95
          type_checked_symbol_table: 7d878a4c257a6a2beb09bf4d4a85c5f7099ec63ec7cca9c7ce7c75422b1e78bf
          unrolled_symbol_table: 7d878a4c257a6a2beb09bf4d4a85c5f7099ec63ec7cca9c7ce7c75422b1e78bf
          initial_ast: 51337bbc5e865680a7396c9c78576a19b2be2003024dfe4d903e3f738cfa8036
          unrolled_ast: 51337bbc5e865680a7396c9c78576a19b2be2003024dfe4d903e3f738cfa8036
          ssa_ast: 14fdbde74876a8c57cb580cbdc99739d38c8b11abba83897a5fd03921272354d
          flattened_ast: 7a9d0816edf0a15856b3d597945ae61810ca46748e3007a7cdfc9914963821dd
          destructured_ast: 46b0359464e18ec25a06deb7bc7f44314e96154c964a0a739e7662b448f5e7dc
          inlined_ast: 46b0359464e18ec25a06deb7bc7f44314e96154c964a0a739e7662b448f5e7dc
          dce_ast: 46b0359464e18ec25a06deb7bc7f44314e96154c964a0a739e7662b448f5e7dc
>>>>>>> 1d9197f4
          bytecode: 1e385f77b2a0d6c95fc6747906e33664cce2d0a97477de15da923d515c2747b7
          errors: ""
          warnings: ""<|MERGE_RESOLUTION|>--- conflicted
+++ resolved
@@ -3,29 +3,16 @@
 expectation: Pass
 outputs:
   - - compile:
-<<<<<<< HEAD
-        - initial_symbol_table: 9c6cdd3405ed919f2d705557a8acbe02607b8e13d4528b63f734e80af398be0a
-          type_checked_symbol_table: aeca5974112a2e2fc56a7062b499459d8f674239efa03343f0ee7fb994724b08
-          unrolled_symbol_table: aeca5974112a2e2fc56a7062b499459d8f674239efa03343f0ee7fb994724b08
-          initial_ast: a2e5a85e419613abd290d3ce3cb7ffddf2f5b1170540a46d70ae54165f02cba9
-          unrolled_ast: a2e5a85e419613abd290d3ce3cb7ffddf2f5b1170540a46d70ae54165f02cba9
-          ssa_ast: df724e08266e0a565ffafc315b7b6beefbce20986314de78729094038049ad73
-          flattened_ast: a990abee3f9fd6ab77b7f8201822a3fd544cf79c6dacf17d5043abb77c19554c
-          destructured_ast: 1a3ca602afa526f481fc4430c7eac0f8ecaf1bf3bf06b711e8b8badb943c0a9d
-          inlined_ast: 1a3ca602afa526f481fc4430c7eac0f8ecaf1bf3bf06b711e8b8badb943c0a9d
-          dce_ast: 1a3ca602afa526f481fc4430c7eac0f8ecaf1bf3bf06b711e8b8badb943c0a9d
-=======
-        - initial_symbol_table: 3f4387e90fcecee4008ad1e70a03faf92a40bb4ef1382c3b80b263ca007d9b95
-          type_checked_symbol_table: 7d878a4c257a6a2beb09bf4d4a85c5f7099ec63ec7cca9c7ce7c75422b1e78bf
-          unrolled_symbol_table: 7d878a4c257a6a2beb09bf4d4a85c5f7099ec63ec7cca9c7ce7c75422b1e78bf
-          initial_ast: 51337bbc5e865680a7396c9c78576a19b2be2003024dfe4d903e3f738cfa8036
-          unrolled_ast: 51337bbc5e865680a7396c9c78576a19b2be2003024dfe4d903e3f738cfa8036
-          ssa_ast: 14fdbde74876a8c57cb580cbdc99739d38c8b11abba83897a5fd03921272354d
-          flattened_ast: 7a9d0816edf0a15856b3d597945ae61810ca46748e3007a7cdfc9914963821dd
-          destructured_ast: 46b0359464e18ec25a06deb7bc7f44314e96154c964a0a739e7662b448f5e7dc
-          inlined_ast: 46b0359464e18ec25a06deb7bc7f44314e96154c964a0a739e7662b448f5e7dc
-          dce_ast: 46b0359464e18ec25a06deb7bc7f44314e96154c964a0a739e7662b448f5e7dc
->>>>>>> 1d9197f4
+        - initial_symbol_table: e1a0d909f4242d62f6ac15a8549867352bd8d0ee646a677e527fa369fd0e44e7
+          type_checked_symbol_table: 64fd52b181ac67b20af9765717ad34e51fa695a7046496c694a3096e3764d384
+          unrolled_symbol_table: 64fd52b181ac67b20af9765717ad34e51fa695a7046496c694a3096e3764d384
+          initial_ast: 8a9752eb66c0a1658312a30a373f63b1a334c02f7c7d61ac457b1a31f9425dee
+          unrolled_ast: 8a9752eb66c0a1658312a30a373f63b1a334c02f7c7d61ac457b1a31f9425dee
+          ssa_ast: 067f4c96209dac008749bb0cc4dcee6fa21bfd29d48632adccc0a2275cb1de0b
+          flattened_ast: 5cd4d7c64a6e61d634b1411cc165a803338eaf57cdad65bef53d49b44d2fe67d
+          destructured_ast: 01f218583ba7585d4b55bd87f64adc67cccb226e2826ac477361c333ba7a1a9f
+          inlined_ast: 01f218583ba7585d4b55bd87f64adc67cccb226e2826ac477361c333ba7a1a9f
+          dce_ast: 01f218583ba7585d4b55bd87f64adc67cccb226e2826ac477361c333ba7a1a9f
           bytecode: 1e385f77b2a0d6c95fc6747906e33664cce2d0a97477de15da923d515c2747b7
           errors: ""
           warnings: ""