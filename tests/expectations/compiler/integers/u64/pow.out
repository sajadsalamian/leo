--- conflicted
+++ resolved
@@ -3,29 +3,16 @@
 expectation: Pass
 outputs:
   - - compile:
-<<<<<<< HEAD
-        - initial_symbol_table: b97a22b05414293318cc5e850eb9091d26c540cf2eba6b5e3391d35848caba09
-          type_checked_symbol_table: 8a9f1c3bbf519651ab1364af722af5fafd7142ad773338bdbf9bd79a1587b542
-          unrolled_symbol_table: 8a9f1c3bbf519651ab1364af722af5fafd7142ad773338bdbf9bd79a1587b542
-          initial_ast: a66c3c68dba2022329ac420935636e46a07afaab184c412fac92433bf174c04f
-          unrolled_ast: a66c3c68dba2022329ac420935636e46a07afaab184c412fac92433bf174c04f
-          ssa_ast: cf173a4c1a56467889dd526e944d3279e24c90f40b597f90763a1f7bcb8d3d29
-          flattened_ast: 63fef927b5300960364b18d4b5722f7928d13426c9615e7b084e75368ed6429e
-          destructured_ast: 55ffbc6c26563cdfeff1b7d1ee1f21fa610bbbc0fa52552b6e1d2bda6fdec557
-          inlined_ast: 55ffbc6c26563cdfeff1b7d1ee1f21fa610bbbc0fa52552b6e1d2bda6fdec557
-          dce_ast: 55ffbc6c26563cdfeff1b7d1ee1f21fa610bbbc0fa52552b6e1d2bda6fdec557
-=======
-        - initial_symbol_table: fbba60efd50b1093fb6948e6ce8e7c7d0cb0d019b5cc5e67ba99cc6f93ecd10f
-          type_checked_symbol_table: f85d6095e987e11150f2e4ee93ca898fa85cafa4824f05de40ea3adaba600c4f
-          unrolled_symbol_table: f85d6095e987e11150f2e4ee93ca898fa85cafa4824f05de40ea3adaba600c4f
-          initial_ast: 48ff3ee50ff2fd2231d4160e932eea6af790319bb22d8f66150f10541b143914
-          unrolled_ast: 48ff3ee50ff2fd2231d4160e932eea6af790319bb22d8f66150f10541b143914
-          ssa_ast: 3a3ae466090a03dc7f292aede3a02ef738e3e44cf126502ae8503d957cdb73a1
-          flattened_ast: 90f3a0ad3ef3d0f1a39e9ad9ab9e4464efd0bca5eab72b761bf17686fab4802b
-          destructured_ast: d60d3157955021b83c7f530e6485be0d73a4ffa3fa4e90d0cc74dcfe30c5213a
-          inlined_ast: d60d3157955021b83c7f530e6485be0d73a4ffa3fa4e90d0cc74dcfe30c5213a
-          dce_ast: d60d3157955021b83c7f530e6485be0d73a4ffa3fa4e90d0cc74dcfe30c5213a
->>>>>>> 1d9197f4
+        - initial_symbol_table: ca9e808c60ae417a4faa07a598f018c8b4548813a58a8b73020ebed87d3b5537
+          type_checked_symbol_table: 578f57df100f4af6e07b970fd37b1d9b3a7ce8266a2028c4e04910459ae709e9
+          unrolled_symbol_table: 578f57df100f4af6e07b970fd37b1d9b3a7ce8266a2028c4e04910459ae709e9
+          initial_ast: c33a9e7926812e3fc26c6dff0f7dfc379875d5fcc2b9bb1212fbaca641b01ffe
+          unrolled_ast: c33a9e7926812e3fc26c6dff0f7dfc379875d5fcc2b9bb1212fbaca641b01ffe
+          ssa_ast: 5a3040d98fd249dc56b3de2828138879c76a037e7437a743ab7b86cfea7df084
+          flattened_ast: 0dbf464b23ffe7411adecc1b2586d735cc6ac9da63d6a465330c5273ca0a9ab6
+          destructured_ast: cf23cdccd1f097998bf00b192c9abf9ba94f9c6c581796df75cc5ae66b4381c9
+          inlined_ast: cf23cdccd1f097998bf00b192c9abf9ba94f9c6c581796df75cc5ae66b4381c9
+          dce_ast: cf23cdccd1f097998bf00b192c9abf9ba94f9c6c581796df75cc5ae66b4381c9
           bytecode: d1aaa5f10bdbc9f2ea3144d83472c27d7f6d6ae31fa26196f320db6d7a9b0403
           errors: ""
           warnings: ""