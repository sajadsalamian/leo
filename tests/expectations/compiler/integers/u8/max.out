---
namespace: Compile
expectation: Pass
outputs:
  - - compile:
<<<<<<< HEAD
        - initial_symbol_table: 24b9d6f7320cde641797d7c62ef7755a02a5d06e6b2204fa6630f593c6206b93
          type_checked_symbol_table: 7391e280677aecf42afe797d185bdfde0ff3c525b4cc70373121a8c021e11c2e
          unrolled_symbol_table: 7391e280677aecf42afe797d185bdfde0ff3c525b4cc70373121a8c021e11c2e
          initial_ast: 2fc85fc4b24ec2fe3fd9ce143893de6b7a1805984d16ef8c11a07908ca693bc0
          unrolled_ast: 2fc85fc4b24ec2fe3fd9ce143893de6b7a1805984d16ef8c11a07908ca693bc0
          ssa_ast: f83c16236a52268495da8276805157b9cbd334fe4c38ff8305173b2f1cf17d2a
          flattened_ast: 7a4931f15975f3b8aa206c7e2dd15e70a2241667bac92ca833f951722f702cda
          destructured_ast: 6cacf9c52f2f54ed635f9d05f3908892b78732de05bca4a64a1b64b39ace4654
          inlined_ast: 6cacf9c52f2f54ed635f9d05f3908892b78732de05bca4a64a1b64b39ace4654
          dce_ast: c52972ede00e5e4c9a05bb401e8b72a8f751b710a379af9fc333c3595d598395
=======
        - initial_symbol_table: 7644adcaa9a768d53b33c87629ddd9f2c7206ba9e65a3fe75915f83785f754c5
          type_checked_symbol_table: a91d8d76d1303085ae4d54e31a2ae45137aa897ab401058461307ff4c5d6a3db
          unrolled_symbol_table: a91d8d76d1303085ae4d54e31a2ae45137aa897ab401058461307ff4c5d6a3db
          initial_ast: c5f031d798ee60d57204521373061bfa7856dc92dc07e279b8aa50658cb5b444
          unrolled_ast: c5f031d798ee60d57204521373061bfa7856dc92dc07e279b8aa50658cb5b444
          ssa_ast: 79f7393901add8d041717d9204d0a3e0a6391921e9be638c679158d4fe6bfabc
          flattened_ast: a13e4e2a8d29e1c704d2472551bc40cae573b41b19080203b788a8489bf0a5c5
          destructured_ast: 7cb28581ae1ee28fddf417f82a6e068fde0f1acb03f2b04c62358376a2364f6a
          inlined_ast: 7cb28581ae1ee28fddf417f82a6e068fde0f1acb03f2b04c62358376a2364f6a
          dce_ast: 805276ce9fa1cb971374e832e8df085f9ac22e378d29a94266c1586e2203f743
>>>>>>> 1d9197f4
          bytecode: 651a250bda995df00cf3b4659d1ea35912ed94da32b5d487677dead9126b5d69
          errors: ""
          warnings: ""<|MERGE_RESOLUTION|>--- conflicted
+++ resolved
@@ -3,29 +3,16 @@
 expectation: Pass
 outputs:
   - - compile:
-<<<<<<< HEAD
-        - initial_symbol_table: 24b9d6f7320cde641797d7c62ef7755a02a5d06e6b2204fa6630f593c6206b93
-          type_checked_symbol_table: 7391e280677aecf42afe797d185bdfde0ff3c525b4cc70373121a8c021e11c2e
-          unrolled_symbol_table: 7391e280677aecf42afe797d185bdfde0ff3c525b4cc70373121a8c021e11c2e
-          initial_ast: 2fc85fc4b24ec2fe3fd9ce143893de6b7a1805984d16ef8c11a07908ca693bc0
-          unrolled_ast: 2fc85fc4b24ec2fe3fd9ce143893de6b7a1805984d16ef8c11a07908ca693bc0
-          ssa_ast: f83c16236a52268495da8276805157b9cbd334fe4c38ff8305173b2f1cf17d2a
-          flattened_ast: 7a4931f15975f3b8aa206c7e2dd15e70a2241667bac92ca833f951722f702cda
-          destructured_ast: 6cacf9c52f2f54ed635f9d05f3908892b78732de05bca4a64a1b64b39ace4654
-          inlined_ast: 6cacf9c52f2f54ed635f9d05f3908892b78732de05bca4a64a1b64b39ace4654
-          dce_ast: c52972ede00e5e4c9a05bb401e8b72a8f751b710a379af9fc333c3595d598395
-=======
-        - initial_symbol_table: 7644adcaa9a768d53b33c87629ddd9f2c7206ba9e65a3fe75915f83785f754c5
-          type_checked_symbol_table: a91d8d76d1303085ae4d54e31a2ae45137aa897ab401058461307ff4c5d6a3db
-          unrolled_symbol_table: a91d8d76d1303085ae4d54e31a2ae45137aa897ab401058461307ff4c5d6a3db
-          initial_ast: c5f031d798ee60d57204521373061bfa7856dc92dc07e279b8aa50658cb5b444
-          unrolled_ast: c5f031d798ee60d57204521373061bfa7856dc92dc07e279b8aa50658cb5b444
-          ssa_ast: 79f7393901add8d041717d9204d0a3e0a6391921e9be638c679158d4fe6bfabc
-          flattened_ast: a13e4e2a8d29e1c704d2472551bc40cae573b41b19080203b788a8489bf0a5c5
-          destructured_ast: 7cb28581ae1ee28fddf417f82a6e068fde0f1acb03f2b04c62358376a2364f6a
-          inlined_ast: 7cb28581ae1ee28fddf417f82a6e068fde0f1acb03f2b04c62358376a2364f6a
-          dce_ast: 805276ce9fa1cb971374e832e8df085f9ac22e378d29a94266c1586e2203f743
->>>>>>> 1d9197f4
+        - initial_symbol_table: 5c8eeb1dd1d925fcdaecdea92ba33ee89bf509985db403cac215247ed7d92df3
+          type_checked_symbol_table: ad2b49d351b85fde3bc41929dd95833b55f502b8e4e959410f87d00bc8c7ddc2
+          unrolled_symbol_table: ad2b49d351b85fde3bc41929dd95833b55f502b8e4e959410f87d00bc8c7ddc2
+          initial_ast: c3508c18ae8d14551c16d04598a3a7d99e1233ba889445cf66f577c0fddb7ee1
+          unrolled_ast: c3508c18ae8d14551c16d04598a3a7d99e1233ba889445cf66f577c0fddb7ee1
+          ssa_ast: 36f8c6c4f5ed46d53f7eedc714911c750325d675bb9829c0bb5dd15452b7e4a4
+          flattened_ast: 653e3db30ecb3b12429d834b689381bc0a12ac396efc0db0fac5f89ceef3a1a6
+          destructured_ast: f2d92eba1c890168175bb4715cde6febb6ad602b8cb605405c9f658f85bdb9ee
+          inlined_ast: f2d92eba1c890168175bb4715cde6febb6ad602b8cb605405c9f658f85bdb9ee
+          dce_ast: 0c7cb8dbac921c14c7385c82a94c1a455955b24d2ff05266ecc377271e33d840
           bytecode: 651a250bda995df00cf3b4659d1ea35912ed94da32b5d487677dead9126b5d69
           errors: ""
           warnings: ""