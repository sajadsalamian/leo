--- conflicted
+++ resolved
@@ -3,29 +3,16 @@
 expectation: Pass
 outputs:
   - - compile:
-<<<<<<< HEAD
-        - initial_symbol_table: 24b9d6f7320cde641797d7c62ef7755a02a5d06e6b2204fa6630f593c6206b93
-          type_checked_symbol_table: 7391e280677aecf42afe797d185bdfde0ff3c525b4cc70373121a8c021e11c2e
-          unrolled_symbol_table: 7391e280677aecf42afe797d185bdfde0ff3c525b4cc70373121a8c021e11c2e
-          initial_ast: 41b6c5dd543614303d630b689ddc4956cfa682a1e318e060bca0a0f6c93f1718
-          unrolled_ast: 41b6c5dd543614303d630b689ddc4956cfa682a1e318e060bca0a0f6c93f1718
-          ssa_ast: a3ecd61ca652c58c3777fdb7a7231657a2317eb41c6dc04399f118a3cb1ffaa3
-          flattened_ast: 9ba3fde053fd35a0023a93ae7066e70eebc23d82a84288555ca73573bcc983b3
-          destructured_ast: ef2119d02e5f749bc8e9357e23cf47463b45102fcb0bfdd6b88719f8d384e486
-          inlined_ast: ef2119d02e5f749bc8e9357e23cf47463b45102fcb0bfdd6b88719f8d384e486
-          dce_ast: 5d06e7f6d85993ad99451d526eb972a152b39332300f9712b4ba5dbbd8b8e6fd
-=======
-        - initial_symbol_table: 7644adcaa9a768d53b33c87629ddd9f2c7206ba9e65a3fe75915f83785f754c5
-          type_checked_symbol_table: a91d8d76d1303085ae4d54e31a2ae45137aa897ab401058461307ff4c5d6a3db
-          unrolled_symbol_table: a91d8d76d1303085ae4d54e31a2ae45137aa897ab401058461307ff4c5d6a3db
-          initial_ast: e541359eed1fd23fb069785053d78ae54498cb7aae21225c38b5e5ed01e18212
-          unrolled_ast: e541359eed1fd23fb069785053d78ae54498cb7aae21225c38b5e5ed01e18212
-          ssa_ast: 5c2bcfc8bcbf72d88773aea27d655452a1790923f2eab28abf28ee54c166a3ad
-          flattened_ast: 2c6ac4898d83657631d5bb33a47716869f65c72d9c066d2a9d6da2fd828e5aa6
-          destructured_ast: 4545c8799deccbed56b9e67ec7b24b9ed2ad7428275c6b6b912f2fc1444c9722
-          inlined_ast: 4545c8799deccbed56b9e67ec7b24b9ed2ad7428275c6b6b912f2fc1444c9722
-          dce_ast: 8930861fdbb2e6ddc15bbe938fa475e801add219784760820755fe8995a6ddc8
->>>>>>> 1d9197f4
+        - initial_symbol_table: 5c8eeb1dd1d925fcdaecdea92ba33ee89bf509985db403cac215247ed7d92df3
+          type_checked_symbol_table: ad2b49d351b85fde3bc41929dd95833b55f502b8e4e959410f87d00bc8c7ddc2
+          unrolled_symbol_table: ad2b49d351b85fde3bc41929dd95833b55f502b8e4e959410f87d00bc8c7ddc2
+          initial_ast: a018e426bc5cab366221fa414eab493659580ad2e921f995a672e9d4da428a65
+          unrolled_ast: a018e426bc5cab366221fa414eab493659580ad2e921f995a672e9d4da428a65
+          ssa_ast: d54853e18230d2740892c0083a97cc565308e1171e3500c89483b7ccd62a3c7e
+          flattened_ast: da76c303feaf9ad401296149667476a341fa65903303afd30f5716865705f66f
+          destructured_ast: 294595925805ebd757cfc09a42ae7da1c89999f6282f9df42e7a36344baf58e7
+          inlined_ast: 294595925805ebd757cfc09a42ae7da1c89999f6282f9df42e7a36344baf58e7
+          dce_ast: 0bc8cae6ca98dfaf17462949c63c9f345e408eb984fdffceb4d0dab8b42fd3a4
           bytecode: 651a250bda995df00cf3b4659d1ea35912ed94da32b5d487677dead9126b5d69
           errors: ""
           warnings: ""