---
namespace: Compile
expectation: Pass
outputs:
  - - compile:
<<<<<<< HEAD
        - initial_symbol_table: daa8932f6a6ff683d644025b6011f01afefef4a32bab71e5b3cf2a20b5b406c0
          type_checked_symbol_table: bd477229966d9a5accd0aaad334370650559d8b8dd104ba9010789e8ff6b71f6
          unrolled_symbol_table: bd477229966d9a5accd0aaad334370650559d8b8dd104ba9010789e8ff6b71f6
          initial_ast: dd5f2d87082ac8ff97ec9b7481039a646e5bcf67eb66aa03dbf2dce1a2ec5ea6
          unrolled_ast: dd5f2d87082ac8ff97ec9b7481039a646e5bcf67eb66aa03dbf2dce1a2ec5ea6
          ssa_ast: 6522d6fcd45c9c1473fdd280636e99c09fb060598c0dceec9fb30733bc69b2a3
          flattened_ast: bcbada2c72cffd30bad9885885ee4d79c1909fdb32c17867885928b3eeb05a7b
          destructured_ast: c8eb69ba33077fbd42d9e3159784e78f379b66fa70168edf4dc231e93faee061
          inlined_ast: c8eb69ba33077fbd42d9e3159784e78f379b66fa70168edf4dc231e93faee061
          dce_ast: c8eb69ba33077fbd42d9e3159784e78f379b66fa70168edf4dc231e93faee061
=======
        - initial_symbol_table: b3b817e77f823dc2277bd51148f123f9635bb1cb71f9c55fd42bc9eb51872533
          type_checked_symbol_table: 7d75538de77d42898935f29fc3bee012d861eacfd73df9eaa3fedaa4006670a2
          unrolled_symbol_table: 7d75538de77d42898935f29fc3bee012d861eacfd73df9eaa3fedaa4006670a2
          initial_ast: 98373fae36b40aac171edbc96f4474c6f98fdea29b75cefbfcb942d8ea65ad7e
          unrolled_ast: 98373fae36b40aac171edbc96f4474c6f98fdea29b75cefbfcb942d8ea65ad7e
          ssa_ast: 65b4c1cd2a4af0b71900b143bc562779d1b87f87c7c50eb0aada5f8599f953b0
          flattened_ast: bccfa064554d809796196ce0bcf85d2c3439931f6a3499cef0a5efc83259e71d
          destructured_ast: 345c6b94b68d6ae79cb704741bee8221b638d33b74609ab4d054db1b08f557da
          inlined_ast: 345c6b94b68d6ae79cb704741bee8221b638d33b74609ab4d054db1b08f557da
          dce_ast: 345c6b94b68d6ae79cb704741bee8221b638d33b74609ab4d054db1b08f557da
>>>>>>> 1d9197f4
          bytecode: 5d5bc4c63f62ab0bf4b07e3791e046417ea909f69375729be199bbdba267e742
          errors: ""
          warnings: ""<|MERGE_RESOLUTION|>--- conflicted
+++ resolved
@@ -3,29 +3,16 @@
 expectation: Pass
 outputs:
   - - compile:
-<<<<<<< HEAD
-        - initial_symbol_table: daa8932f6a6ff683d644025b6011f01afefef4a32bab71e5b3cf2a20b5b406c0
-          type_checked_symbol_table: bd477229966d9a5accd0aaad334370650559d8b8dd104ba9010789e8ff6b71f6
-          unrolled_symbol_table: bd477229966d9a5accd0aaad334370650559d8b8dd104ba9010789e8ff6b71f6
-          initial_ast: dd5f2d87082ac8ff97ec9b7481039a646e5bcf67eb66aa03dbf2dce1a2ec5ea6
-          unrolled_ast: dd5f2d87082ac8ff97ec9b7481039a646e5bcf67eb66aa03dbf2dce1a2ec5ea6
-          ssa_ast: 6522d6fcd45c9c1473fdd280636e99c09fb060598c0dceec9fb30733bc69b2a3
-          flattened_ast: bcbada2c72cffd30bad9885885ee4d79c1909fdb32c17867885928b3eeb05a7b
-          destructured_ast: c8eb69ba33077fbd42d9e3159784e78f379b66fa70168edf4dc231e93faee061
-          inlined_ast: c8eb69ba33077fbd42d9e3159784e78f379b66fa70168edf4dc231e93faee061
-          dce_ast: c8eb69ba33077fbd42d9e3159784e78f379b66fa70168edf4dc231e93faee061
-=======
-        - initial_symbol_table: b3b817e77f823dc2277bd51148f123f9635bb1cb71f9c55fd42bc9eb51872533
-          type_checked_symbol_table: 7d75538de77d42898935f29fc3bee012d861eacfd73df9eaa3fedaa4006670a2
-          unrolled_symbol_table: 7d75538de77d42898935f29fc3bee012d861eacfd73df9eaa3fedaa4006670a2
-          initial_ast: 98373fae36b40aac171edbc96f4474c6f98fdea29b75cefbfcb942d8ea65ad7e
-          unrolled_ast: 98373fae36b40aac171edbc96f4474c6f98fdea29b75cefbfcb942d8ea65ad7e
-          ssa_ast: 65b4c1cd2a4af0b71900b143bc562779d1b87f87c7c50eb0aada5f8599f953b0
-          flattened_ast: bccfa064554d809796196ce0bcf85d2c3439931f6a3499cef0a5efc83259e71d
-          destructured_ast: 345c6b94b68d6ae79cb704741bee8221b638d33b74609ab4d054db1b08f557da
-          inlined_ast: 345c6b94b68d6ae79cb704741bee8221b638d33b74609ab4d054db1b08f557da
-          dce_ast: 345c6b94b68d6ae79cb704741bee8221b638d33b74609ab4d054db1b08f557da
->>>>>>> 1d9197f4
+        - initial_symbol_table: 853b33211f8e951b0e64fc7b68f80bcf40f4c37d14fdcf796e163bf0a4d6e718
+          type_checked_symbol_table: 908930ca10f04f68689ac78dd301a5752ab330a9cb5eef7b65df416f5dcc2eb5
+          unrolled_symbol_table: 908930ca10f04f68689ac78dd301a5752ab330a9cb5eef7b65df416f5dcc2eb5
+          initial_ast: b9547796a72872467fcf1dc23cb7fab9faa3384f82ecddbfc652fc37602ba2f5
+          unrolled_ast: b9547796a72872467fcf1dc23cb7fab9faa3384f82ecddbfc652fc37602ba2f5
+          ssa_ast: 2d5267193d78ca01d95362840d84052f846c16c287a6ffb405c4e4b1a31f744f
+          flattened_ast: c71c8899a4a2000b54e348eac03181f96e25fceb6a05b1e7fee5acec38e25835
+          destructured_ast: 01402129008422974cb9a1561be70439e751f9a4f1623fa986e8c7100980f2b3
+          inlined_ast: 01402129008422974cb9a1561be70439e751f9a4f1623fa986e8c7100980f2b3
+          dce_ast: 01402129008422974cb9a1561be70439e751f9a4f1623fa986e8c7100980f2b3
           bytecode: 5d5bc4c63f62ab0bf4b07e3791e046417ea909f69375729be199bbdba267e742
           errors: ""
           warnings: ""