--- conflicted
+++ resolved
@@ -3,29 +3,16 @@
 expectation: Pass
 outputs:
   - - compile:
-<<<<<<< HEAD
-        - initial_symbol_table: 7ea20ae6d53ab7d6b33f2f5b775dfa7199bf8b80e7a899ea98da70cb69a1a201
-          type_checked_symbol_table: aa9c8d7924b7876e8885975a283fe55b4564a291c3a241da95811f00d7ace5e8
-          unrolled_symbol_table: aa9c8d7924b7876e8885975a283fe55b4564a291c3a241da95811f00d7ace5e8
-          initial_ast: 9da49c3eba196eb891299be7534a59d7a5e5b4f6290530168957f4c2f4ca8749
-          unrolled_ast: 9da49c3eba196eb891299be7534a59d7a5e5b4f6290530168957f4c2f4ca8749
-          ssa_ast: 9a44e06036606f59b9c8b82ebf1c2380975f7f8809f2e74e488068a06b57a03a
-          flattened_ast: 2c4673bfc76d8b03e861b9b0cefcfed4d8114d88df545e1cf4d03bbfb05ac6b9
-          destructured_ast: e3b910672502d5475004fe40c3d14ed047b4f2fee318e3aab4c390b98601d58b
-          inlined_ast: e3b910672502d5475004fe40c3d14ed047b4f2fee318e3aab4c390b98601d58b
-          dce_ast: e3b910672502d5475004fe40c3d14ed047b4f2fee318e3aab4c390b98601d58b
-=======
-        - initial_symbol_table: 98b5944a52a14a2b9196d37ed0c2ae6af716fc6aac765cc2e8383b8c6e609818
-          type_checked_symbol_table: 4fe516b16a713fbd43a15ed3b83281f87b51e93f6891b975514488a56ccb9686
-          unrolled_symbol_table: 4fe516b16a713fbd43a15ed3b83281f87b51e93f6891b975514488a56ccb9686
-          initial_ast: 4bb1225e1eba3a9f2d197cb4aed633c0dd553d9dcc9680c5cf4b52e46a639b62
-          unrolled_ast: 4bb1225e1eba3a9f2d197cb4aed633c0dd553d9dcc9680c5cf4b52e46a639b62
-          ssa_ast: 61482acf6c9d980e860d75117de551e4193a77c67584cb0fb311bce32771734d
-          flattened_ast: ba1b06d2f2a4772d96dbbad65018f1adee63331a787c712355add32c84cde159
-          destructured_ast: fde7ad83e3c7f27126aa92aaeb6ad9eb4823d9276d8bb2a3a6b6a615474069f4
-          inlined_ast: fde7ad83e3c7f27126aa92aaeb6ad9eb4823d9276d8bb2a3a6b6a615474069f4
-          dce_ast: fde7ad83e3c7f27126aa92aaeb6ad9eb4823d9276d8bb2a3a6b6a615474069f4
->>>>>>> 1d9197f4
+        - initial_symbol_table: 27d7fdad0ad06a588d992c97c6ce058d0fe3718984c6f25508cfe60d93e824aa
+          type_checked_symbol_table: 6e3b553ad0903a0722197b07c270469aa71e3ac7f6490eb35fb0cbaf9b5a1d63
+          unrolled_symbol_table: 6e3b553ad0903a0722197b07c270469aa71e3ac7f6490eb35fb0cbaf9b5a1d63
+          initial_ast: 146c2116ad49214409cee586714cf620d7fad50fe1a33338dd55c6662afac0bd
+          unrolled_ast: 146c2116ad49214409cee586714cf620d7fad50fe1a33338dd55c6662afac0bd
+          ssa_ast: 77b1a480cc9d78c037f5787b19d9053f378e7071e06ba7dff3210826f6f9dbbf
+          flattened_ast: ed80cb411b105de5206e05dfc0c23453d2a6e9a934f7566acaca2319f2c5f139
+          destructured_ast: 71e9f820525a8d3db0d5e3e987d48949e1cbe723ff78072f9ed90fdcf0c7010f
+          inlined_ast: 71e9f820525a8d3db0d5e3e987d48949e1cbe723ff78072f9ed90fdcf0c7010f
+          dce_ast: 71e9f820525a8d3db0d5e3e987d48949e1cbe723ff78072f9ed90fdcf0c7010f
           bytecode: c8d4abba332861ba511e2f210502137e5aeeef23c159740de5649958515e3910
           errors: ""
           warnings: ""