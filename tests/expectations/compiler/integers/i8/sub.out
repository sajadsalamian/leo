---
namespace: Compile
expectation: Pass
outputs:
  - - compile:
<<<<<<< HEAD
        - initial_symbol_table: 2bcb01175109d08fc9945ce76a6e0e23c14ca9a8120aafd8c1f438f1bf095b09
          type_checked_symbol_table: 6e510a23ab1bfab0dc17134709a96349999e92de2aeaf7330505898f24d07849
          unrolled_symbol_table: 6e510a23ab1bfab0dc17134709a96349999e92de2aeaf7330505898f24d07849
          initial_ast: aab9c7dbb8dc96b2a370135d6e872365ac4f17271935742c22fc813323572764
          unrolled_ast: aab9c7dbb8dc96b2a370135d6e872365ac4f17271935742c22fc813323572764
          ssa_ast: e0097e8f10ffc4d5cf9ead7ac15fdca074db781b43af4860d9c71ca719e6e708
          flattened_ast: 86540ed64cc3147e09652c00e375579c048c61db62cacf701aedd2e5b097a9eb
          destructured_ast: 90187c9d8f9b6f5bb9fe359ea3564833d07050f12295f0a194b4058d68813120
          inlined_ast: 90187c9d8f9b6f5bb9fe359ea3564833d07050f12295f0a194b4058d68813120
          dce_ast: 90187c9d8f9b6f5bb9fe359ea3564833d07050f12295f0a194b4058d68813120
=======
        - initial_symbol_table: 82c25de06f7b36b4188f67b7fd0cec65698b127beebdfc5196ff9dacff1a2853
          type_checked_symbol_table: 0236ebf61c96416cf2b7d49a35748dc5c8cff2fce056eedc378dbfc7734dd9e5
          unrolled_symbol_table: 0236ebf61c96416cf2b7d49a35748dc5c8cff2fce056eedc378dbfc7734dd9e5
          initial_ast: 39eccffad87ea463c846db2b99ac39e3cf8be9f420204f4083bb215336b4b4b7
          unrolled_ast: 39eccffad87ea463c846db2b99ac39e3cf8be9f420204f4083bb215336b4b4b7
          ssa_ast: 0718c54ddb0e705ff2e4730e3ef6397ef843d4307e8a60ae6b0e979db4588423
          flattened_ast: d502ec35181356c84c92484a105acf0560e7a7c4f54dff571697d5b69c39aa00
          destructured_ast: db787e90204b9ae0abbeda63ac84ae51d2c130b60ca5242e52363e532049383c
          inlined_ast: db787e90204b9ae0abbeda63ac84ae51d2c130b60ca5242e52363e532049383c
          dce_ast: db787e90204b9ae0abbeda63ac84ae51d2c130b60ca5242e52363e532049383c
>>>>>>> 1d9197f4
          bytecode: 6638d0f711e011432b8371bf648e0903f22612d062139a650ebe4d75783a8393
          errors: ""
          warnings: ""<|MERGE_RESOLUTION|>--- conflicted
+++ resolved
@@ -3,29 +3,16 @@
 expectation: Pass
 outputs:
   - - compile:
-<<<<<<< HEAD
-        - initial_symbol_table: 2bcb01175109d08fc9945ce76a6e0e23c14ca9a8120aafd8c1f438f1bf095b09
-          type_checked_symbol_table: 6e510a23ab1bfab0dc17134709a96349999e92de2aeaf7330505898f24d07849
-          unrolled_symbol_table: 6e510a23ab1bfab0dc17134709a96349999e92de2aeaf7330505898f24d07849
-          initial_ast: aab9c7dbb8dc96b2a370135d6e872365ac4f17271935742c22fc813323572764
-          unrolled_ast: aab9c7dbb8dc96b2a370135d6e872365ac4f17271935742c22fc813323572764
-          ssa_ast: e0097e8f10ffc4d5cf9ead7ac15fdca074db781b43af4860d9c71ca719e6e708
-          flattened_ast: 86540ed64cc3147e09652c00e375579c048c61db62cacf701aedd2e5b097a9eb
-          destructured_ast: 90187c9d8f9b6f5bb9fe359ea3564833d07050f12295f0a194b4058d68813120
-          inlined_ast: 90187c9d8f9b6f5bb9fe359ea3564833d07050f12295f0a194b4058d68813120
-          dce_ast: 90187c9d8f9b6f5bb9fe359ea3564833d07050f12295f0a194b4058d68813120
-=======
-        - initial_symbol_table: 82c25de06f7b36b4188f67b7fd0cec65698b127beebdfc5196ff9dacff1a2853
-          type_checked_symbol_table: 0236ebf61c96416cf2b7d49a35748dc5c8cff2fce056eedc378dbfc7734dd9e5
-          unrolled_symbol_table: 0236ebf61c96416cf2b7d49a35748dc5c8cff2fce056eedc378dbfc7734dd9e5
-          initial_ast: 39eccffad87ea463c846db2b99ac39e3cf8be9f420204f4083bb215336b4b4b7
-          unrolled_ast: 39eccffad87ea463c846db2b99ac39e3cf8be9f420204f4083bb215336b4b4b7
-          ssa_ast: 0718c54ddb0e705ff2e4730e3ef6397ef843d4307e8a60ae6b0e979db4588423
-          flattened_ast: d502ec35181356c84c92484a105acf0560e7a7c4f54dff571697d5b69c39aa00
-          destructured_ast: db787e90204b9ae0abbeda63ac84ae51d2c130b60ca5242e52363e532049383c
-          inlined_ast: db787e90204b9ae0abbeda63ac84ae51d2c130b60ca5242e52363e532049383c
-          dce_ast: db787e90204b9ae0abbeda63ac84ae51d2c130b60ca5242e52363e532049383c
->>>>>>> 1d9197f4
+        - initial_symbol_table: 21e90fe7d6f31f80a2c7e2c9d8eda0b9f13c6b0f810a2eaa86441805fe91f4fa
+          type_checked_symbol_table: cce30978c007083c138587349358f116ae192df25f14060c376ded79d4e00674
+          unrolled_symbol_table: cce30978c007083c138587349358f116ae192df25f14060c376ded79d4e00674
+          initial_ast: 7bab03f89dddb73c6c58b6ab1033668210f56e83b546b52c6d8115ffbe7ba4b9
+          unrolled_ast: 7bab03f89dddb73c6c58b6ab1033668210f56e83b546b52c6d8115ffbe7ba4b9
+          ssa_ast: 6a6a6e42c99d148a2752ad5c6f99f49b84e419423e890151c3123b3fcef0d934
+          flattened_ast: ad984f66575dfb99ca5859ac1eff1ab0dcb3bd619e01bb8a231a81d5c16ab566
+          destructured_ast: 18751b6a9563eeac8de77864c1a4393c90187aae79168addfadbeb0a049850e6
+          inlined_ast: 18751b6a9563eeac8de77864c1a4393c90187aae79168addfadbeb0a049850e6
+          dce_ast: 18751b6a9563eeac8de77864c1a4393c90187aae79168addfadbeb0a049850e6
           bytecode: 6638d0f711e011432b8371bf648e0903f22612d062139a650ebe4d75783a8393
           errors: ""
           warnings: ""