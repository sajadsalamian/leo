--- conflicted
+++ resolved
@@ -3,29 +3,16 @@
 expectation: Pass
 outputs:
   - - compile:
-<<<<<<< HEAD
-        - initial_symbol_table: 59b5958e45c2be7223ec7cda69a0fdc79aa7c19ee17b3acab311bc340551331f
-          type_checked_symbol_table: f3a03ce0f0a61ee34bf8bb8030201905bcf4f9546669d0ec89590e8216063932
-          unrolled_symbol_table: f3a03ce0f0a61ee34bf8bb8030201905bcf4f9546669d0ec89590e8216063932
-          initial_ast: 56ada25362d0683d5d425c3431cd671d0055bda90ede9b7d85f28f9eaff9eea0
-          unrolled_ast: 56ada25362d0683d5d425c3431cd671d0055bda90ede9b7d85f28f9eaff9eea0
-          ssa_ast: 93b8f6890cd832f9c411c8b15d9c7029112f07d80f1b95a9766866ecb6445bbc
-          flattened_ast: 58c64826e319fd27fdf9981d2d8650e268a67f338bf5b78e9554b2dc34730458
-          destructured_ast: fe532696b7a6dc2aa27762cd4a695ff1b5ecc78541dce2c8b12489e007e07543
-          inlined_ast: fe532696b7a6dc2aa27762cd4a695ff1b5ecc78541dce2c8b12489e007e07543
-          dce_ast: fe532696b7a6dc2aa27762cd4a695ff1b5ecc78541dce2c8b12489e007e07543
-=======
-        - initial_symbol_table: 8f9036df55e4074af0452e4bd898e69ed8bc918109addab13bd9994c6e1f3591
-          type_checked_symbol_table: 48922bcf93e3590d0904c00a417ddf4a4d4b9319e4dd331557e40388aad6db33
-          unrolled_symbol_table: 48922bcf93e3590d0904c00a417ddf4a4d4b9319e4dd331557e40388aad6db33
-          initial_ast: 14c84d273944b58a0caafc80d5b5768d9c94a2328027c4bfd0ad03f8dda10ee6
-          unrolled_ast: 14c84d273944b58a0caafc80d5b5768d9c94a2328027c4bfd0ad03f8dda10ee6
-          ssa_ast: 50ca756642f953b2e9ff4f231b2d4c90e6509ccec36401d4e9e58d475fcbaf73
-          flattened_ast: c723226f797dc500a5961ea6dea36a3306117fa892214c6ebd0f98cdb0873f23
-          destructured_ast: 75bdadf501d836a7b813329db882517d84bfb76fc0d46c170cea5f307184786c
-          inlined_ast: 75bdadf501d836a7b813329db882517d84bfb76fc0d46c170cea5f307184786c
-          dce_ast: 75bdadf501d836a7b813329db882517d84bfb76fc0d46c170cea5f307184786c
->>>>>>> 1d9197f4
+        - initial_symbol_table: 634b2768785c05c66dcda182dfd1c64b4b3861966cad3e6e666f7b1cf40fe35a
+          type_checked_symbol_table: 0ed12672775b971c53c6240c96b2751dc600c55e48a9ae1673f4635904b7ec47
+          unrolled_symbol_table: 0ed12672775b971c53c6240c96b2751dc600c55e48a9ae1673f4635904b7ec47
+          initial_ast: 60adde5bf7e2364454a7d3b4f52286f35892a3872065c68f443ddfccd48c4dd7
+          unrolled_ast: 60adde5bf7e2364454a7d3b4f52286f35892a3872065c68f443ddfccd48c4dd7
+          ssa_ast: 94c44fed7fd02dac3273323118e03cf914016612d833bd095e134c34c26d1dd1
+          flattened_ast: 059479635a590362fd8bdef355165b9996190c2ad13bb986befe8302fd392bb8
+          destructured_ast: d95c83881b00fa074b95a90fc36d2886bbcc4892b08b467c0b1c8569d8303a3b
+          inlined_ast: d95c83881b00fa074b95a90fc36d2886bbcc4892b08b467c0b1c8569d8303a3b
+          dce_ast: d95c83881b00fa074b95a90fc36d2886bbcc4892b08b467c0b1c8569d8303a3b
           bytecode: 61eac30d1e0b3a4fa0357855b11e228b012203b9cd2f814c0faa660a2be5996d
           errors: ""
           warnings: ""