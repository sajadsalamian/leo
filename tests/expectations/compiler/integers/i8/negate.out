---
namespace: Compile
expectation: Pass
outputs:
  - - compile:
<<<<<<< HEAD
        - initial_symbol_table: 435e2e4d3f4a0fb6a20346bd5431a571e4f59b22d7369ec3e37fca0929a0d4ee
          type_checked_symbol_table: 4ea70ce9f8b2a4e0d44807b8d157f76066529df820162949a54032946332aef5
          unrolled_symbol_table: 4ea70ce9f8b2a4e0d44807b8d157f76066529df820162949a54032946332aef5
          initial_ast: 979e02c9464a7dcd7c559b5a93fda3badff3fcd386262987a1c0b9739f119756
          unrolled_ast: 979e02c9464a7dcd7c559b5a93fda3badff3fcd386262987a1c0b9739f119756
          ssa_ast: b21e65014d8d892ded6cb6e8de50652887ba9733305601978fdaa9b218d3423a
          flattened_ast: 41c718e8d0e22f369fd85c95421ec38ece6dea442e400c59fa1ca51f7ba6f0a4
          destructured_ast: 90ac4742f6d9fef6168e009a5b4ed4e1512b3d397d0b2d6540082d560b252c11
          inlined_ast: 90ac4742f6d9fef6168e009a5b4ed4e1512b3d397d0b2d6540082d560b252c11
          dce_ast: 90ac4742f6d9fef6168e009a5b4ed4e1512b3d397d0b2d6540082d560b252c11
=======
        - initial_symbol_table: dabcd2b4e75dd0da64639478d05e746beabd5d03cdd1fa5a13f08e01e15b0f4a
          type_checked_symbol_table: 9bdc4791c6787a4a278644d3094ea341f3b29056fb66f22d029370531b39976b
          unrolled_symbol_table: 9bdc4791c6787a4a278644d3094ea341f3b29056fb66f22d029370531b39976b
          initial_ast: 175e595259586efcf88102715ef9cbb49f2e5b03104ea32869e676c657b0f652
          unrolled_ast: 175e595259586efcf88102715ef9cbb49f2e5b03104ea32869e676c657b0f652
          ssa_ast: d49724986da62b8d8abbb2fee884afd80a81f86c778bde8ad6b2912898a22906
          flattened_ast: 8b53bba932dae43aad3b6401651b9a493ff5a418ec62b457671c5732534b09ff
          destructured_ast: 2fa2e6c413dcf48cd049adb17faac58997f814ef7aad50cf5f83493ad53c18bf
          inlined_ast: 2fa2e6c413dcf48cd049adb17faac58997f814ef7aad50cf5f83493ad53c18bf
          dce_ast: 2fa2e6c413dcf48cd049adb17faac58997f814ef7aad50cf5f83493ad53c18bf
>>>>>>> 1d9197f4
          bytecode: 68da5691d330a6bcaa3f223f7a2140e1c01993fe61750a646efe6241bccb88c9
          errors: ""
          warnings: ""<|MERGE_RESOLUTION|>--- conflicted
+++ resolved
@@ -3,29 +3,16 @@
 expectation: Pass
 outputs:
   - - compile:
-<<<<<<< HEAD
-        - initial_symbol_table: 435e2e4d3f4a0fb6a20346bd5431a571e4f59b22d7369ec3e37fca0929a0d4ee
-          type_checked_symbol_table: 4ea70ce9f8b2a4e0d44807b8d157f76066529df820162949a54032946332aef5
-          unrolled_symbol_table: 4ea70ce9f8b2a4e0d44807b8d157f76066529df820162949a54032946332aef5
-          initial_ast: 979e02c9464a7dcd7c559b5a93fda3badff3fcd386262987a1c0b9739f119756
-          unrolled_ast: 979e02c9464a7dcd7c559b5a93fda3badff3fcd386262987a1c0b9739f119756
-          ssa_ast: b21e65014d8d892ded6cb6e8de50652887ba9733305601978fdaa9b218d3423a
-          flattened_ast: 41c718e8d0e22f369fd85c95421ec38ece6dea442e400c59fa1ca51f7ba6f0a4
-          destructured_ast: 90ac4742f6d9fef6168e009a5b4ed4e1512b3d397d0b2d6540082d560b252c11
-          inlined_ast: 90ac4742f6d9fef6168e009a5b4ed4e1512b3d397d0b2d6540082d560b252c11
-          dce_ast: 90ac4742f6d9fef6168e009a5b4ed4e1512b3d397d0b2d6540082d560b252c11
-=======
-        - initial_symbol_table: dabcd2b4e75dd0da64639478d05e746beabd5d03cdd1fa5a13f08e01e15b0f4a
-          type_checked_symbol_table: 9bdc4791c6787a4a278644d3094ea341f3b29056fb66f22d029370531b39976b
-          unrolled_symbol_table: 9bdc4791c6787a4a278644d3094ea341f3b29056fb66f22d029370531b39976b
-          initial_ast: 175e595259586efcf88102715ef9cbb49f2e5b03104ea32869e676c657b0f652
-          unrolled_ast: 175e595259586efcf88102715ef9cbb49f2e5b03104ea32869e676c657b0f652
-          ssa_ast: d49724986da62b8d8abbb2fee884afd80a81f86c778bde8ad6b2912898a22906
-          flattened_ast: 8b53bba932dae43aad3b6401651b9a493ff5a418ec62b457671c5732534b09ff
-          destructured_ast: 2fa2e6c413dcf48cd049adb17faac58997f814ef7aad50cf5f83493ad53c18bf
-          inlined_ast: 2fa2e6c413dcf48cd049adb17faac58997f814ef7aad50cf5f83493ad53c18bf
-          dce_ast: 2fa2e6c413dcf48cd049adb17faac58997f814ef7aad50cf5f83493ad53c18bf
->>>>>>> 1d9197f4
+        - initial_symbol_table: cde66f4b30777be5bbf81e86f11c7b68c5004819a4d3da246e755cd5a8683e55
+          type_checked_symbol_table: 62b70f7d5bc9e5efa20b2a6611b36bbbae7707dab492fadeca3532e95ad34396
+          unrolled_symbol_table: 62b70f7d5bc9e5efa20b2a6611b36bbbae7707dab492fadeca3532e95ad34396
+          initial_ast: a573efee457260e4f9a0171ba91f8c78b81cd636c53d0d0fb94bebf73c0a6ae3
+          unrolled_ast: a573efee457260e4f9a0171ba91f8c78b81cd636c53d0d0fb94bebf73c0a6ae3
+          ssa_ast: b5be28daddc15f1c0e60b97f004ff809074f5b6943501984f3a0a577e5b6fa83
+          flattened_ast: 58f2aa6a514785791e5d7e33afe38db9ecb042bed562056e036f2f3bd35ed2bf
+          destructured_ast: f380bb5c1d258c8e957a78eee1ff9e66a8846072ae16f6b79a445735dc1b2cdb
+          inlined_ast: f380bb5c1d258c8e957a78eee1ff9e66a8846072ae16f6b79a445735dc1b2cdb
+          dce_ast: f380bb5c1d258c8e957a78eee1ff9e66a8846072ae16f6b79a445735dc1b2cdb
           bytecode: 68da5691d330a6bcaa3f223f7a2140e1c01993fe61750a646efe6241bccb88c9
           errors: ""
           warnings: ""