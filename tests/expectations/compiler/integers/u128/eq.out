--- conflicted
+++ resolved
@@ -3,29 +3,16 @@
 expectation: Pass
 outputs:
   - - compile:
-<<<<<<< HEAD
-        - initial_symbol_table: a4ccb204af8ab9ae346f48ea5d62488a157e46d0e5e1083661f0292609a22992
-          type_checked_symbol_table: 40f5d5514a5bba93a7a23a5bccd29aa28e34aa758370e7c3a78943aee4fc85ef
-          unrolled_symbol_table: 40f5d5514a5bba93a7a23a5bccd29aa28e34aa758370e7c3a78943aee4fc85ef
-          initial_ast: 3006541bdf727d9b53ba3661765a22cecc24ff5788695fd91d5826c04b78a0f4
-          unrolled_ast: 3006541bdf727d9b53ba3661765a22cecc24ff5788695fd91d5826c04b78a0f4
-          ssa_ast: bfaa73f19da9fd816ec4bd93e472f0ec061e9efc4dbc696a3e29a1ef38a064fd
-          flattened_ast: ba9c05a9e8f3f68d721fc62dd6fc0a9eb2696e89c5c2b0659cbd35c9e619cd78
-          destructured_ast: c992c2eea5168f86fd8574da80813e4aca72f89e0e831e8b8f334558386eb67a
-          inlined_ast: c992c2eea5168f86fd8574da80813e4aca72f89e0e831e8b8f334558386eb67a
-          dce_ast: c992c2eea5168f86fd8574da80813e4aca72f89e0e831e8b8f334558386eb67a
-=======
-        - initial_symbol_table: 6ec7ef7f615327ce016c37da1e75ce0b78710b332629fbe52a07b2fe623e4a0a
-          type_checked_symbol_table: 3d30713422ff1686999b3d1901a38052a7685b465f258bc6a9c7775ed9b45b24
-          unrolled_symbol_table: 3d30713422ff1686999b3d1901a38052a7685b465f258bc6a9c7775ed9b45b24
-          initial_ast: f9f65752a20ec17dfbf6a21d063903c2265d7381b1aebcb69f3112e273a3d927
-          unrolled_ast: f9f65752a20ec17dfbf6a21d063903c2265d7381b1aebcb69f3112e273a3d927
-          ssa_ast: 71629d338304e672e1f0f09248d3ef600e62fb7813b865370848113cd64655d4
-          flattened_ast: e4c57cc4e6f355c72f09d5ee0679ca2cd827eecc9433412ba3da12f6d5b552ec
-          destructured_ast: 5158244ed7d31f90c4fa86e5a94b56445e77ce938d682601322c0ed3f408f408
-          inlined_ast: 5158244ed7d31f90c4fa86e5a94b56445e77ce938d682601322c0ed3f408f408
-          dce_ast: 5158244ed7d31f90c4fa86e5a94b56445e77ce938d682601322c0ed3f408f408
->>>>>>> 1d9197f4
+        - initial_symbol_table: 64a7cbc0a3c050206ad6948c90eccb6ec28e0a1cbeed1f1a8974562d024b6941
+          type_checked_symbol_table: 84384a022a62a5987b3bbbb94b090e8a00b784c7ca7130db849b3f8d5e616ee3
+          unrolled_symbol_table: 84384a022a62a5987b3bbbb94b090e8a00b784c7ca7130db849b3f8d5e616ee3
+          initial_ast: b182735c2705eb89613de7e2be800b3884f7b465c0dd0dd6e850164e005c73af
+          unrolled_ast: b182735c2705eb89613de7e2be800b3884f7b465c0dd0dd6e850164e005c73af
+          ssa_ast: 2a467a2a311e913409f5f797fab2111a3ea57e4f846e6c264c15b1d228ec52a3
+          flattened_ast: 56322624915988eb2dc8456fe647e99fe4a668595a9ec60bfff51e08c1ac52b8
+          destructured_ast: 1a0890217a10e6aa8f2459d051338aeec840825c26a5516d46eec34c17ccff8f
+          inlined_ast: 1a0890217a10e6aa8f2459d051338aeec840825c26a5516d46eec34c17ccff8f
+          dce_ast: 1a0890217a10e6aa8f2459d051338aeec840825c26a5516d46eec34c17ccff8f
           bytecode: 38011d05593d9cf5baa1fca933e8155d3154ad934a4b0ae9d67111b324875f86
           errors: ""
           warnings: ""