---
namespace: Compile
expectation: Pass
outputs:
  - - compile:
<<<<<<< HEAD
        - initial_symbol_table: 24b9d6f7320cde641797d7c62ef7755a02a5d06e6b2204fa6630f593c6206b93
          type_checked_symbol_table: bc3485f5c375cec5483531e16b5b9640a6ea341acc835bbc1d9783473bc90790
          unrolled_symbol_table: bc3485f5c375cec5483531e16b5b9640a6ea341acc835bbc1d9783473bc90790
          initial_ast: 1cdc3a158b3eacf2558ede30e9347ad047d1e989e6ce6d9712b2bff245d1b844
          unrolled_ast: 1cdc3a158b3eacf2558ede30e9347ad047d1e989e6ce6d9712b2bff245d1b844
          ssa_ast: 09269498b9c2f21f6a9ce011edbff26297a0a440fc1ca73456bbe3bcd19dbdaa
          flattened_ast: e67baf01bbd42d2de5f496a9cb0b09218d38b0a22bc92bc9fd5a47b303b31808
          destructured_ast: f6c234c2095bf66f60dc0da5d7570f2c95f4f44bd90da6c419ebce2f3642ab7e
          inlined_ast: f6c234c2095bf66f60dc0da5d7570f2c95f4f44bd90da6c419ebce2f3642ab7e
          dce_ast: 2c4692a103d87ad9b78aa4f65adbd23a17080108b1eb7b007ab44685c06713a9
=======
        - initial_symbol_table: 7644adcaa9a768d53b33c87629ddd9f2c7206ba9e65a3fe75915f83785f754c5
          type_checked_symbol_table: f558c8641774ff4058b55af27247388dd8ec1895eec7897dc30a3d1fcfccd3f4
          unrolled_symbol_table: f558c8641774ff4058b55af27247388dd8ec1895eec7897dc30a3d1fcfccd3f4
          initial_ast: 1fdfe682637a50d98a84faf7d73ae4670c523843eeafb8cba519f353ddfc131a
          unrolled_ast: 1fdfe682637a50d98a84faf7d73ae4670c523843eeafb8cba519f353ddfc131a
          ssa_ast: f7f865df9710acae756c338f50157086a468a8818f0d0e098aff296363b92558
          flattened_ast: 6515eebd7e49933c6cdf0b0c541d082ac30f36b3cf73e4233acb086479353640
          destructured_ast: bd8dddff2df300bb20a8de83f115a218ac159df048735d34328b00ad270ce352
          inlined_ast: bd8dddff2df300bb20a8de83f115a218ac159df048735d34328b00ad270ce352
          dce_ast: 75d6a6a21d75f7cd1e98e55a777dcd86a8010420629d428e57c65bfe6c2b91db
>>>>>>> 1d9197f4
          bytecode: 651a250bda995df00cf3b4659d1ea35912ed94da32b5d487677dead9126b5d69
          errors: ""
          warnings: ""<|MERGE_RESOLUTION|>--- conflicted
+++ resolved
@@ -3,29 +3,16 @@
 expectation: Pass
 outputs:
   - - compile:
-<<<<<<< HEAD
-        - initial_symbol_table: 24b9d6f7320cde641797d7c62ef7755a02a5d06e6b2204fa6630f593c6206b93
-          type_checked_symbol_table: bc3485f5c375cec5483531e16b5b9640a6ea341acc835bbc1d9783473bc90790
-          unrolled_symbol_table: bc3485f5c375cec5483531e16b5b9640a6ea341acc835bbc1d9783473bc90790
-          initial_ast: 1cdc3a158b3eacf2558ede30e9347ad047d1e989e6ce6d9712b2bff245d1b844
-          unrolled_ast: 1cdc3a158b3eacf2558ede30e9347ad047d1e989e6ce6d9712b2bff245d1b844
-          ssa_ast: 09269498b9c2f21f6a9ce011edbff26297a0a440fc1ca73456bbe3bcd19dbdaa
-          flattened_ast: e67baf01bbd42d2de5f496a9cb0b09218d38b0a22bc92bc9fd5a47b303b31808
-          destructured_ast: f6c234c2095bf66f60dc0da5d7570f2c95f4f44bd90da6c419ebce2f3642ab7e
-          inlined_ast: f6c234c2095bf66f60dc0da5d7570f2c95f4f44bd90da6c419ebce2f3642ab7e
-          dce_ast: 2c4692a103d87ad9b78aa4f65adbd23a17080108b1eb7b007ab44685c06713a9
-=======
-        - initial_symbol_table: 7644adcaa9a768d53b33c87629ddd9f2c7206ba9e65a3fe75915f83785f754c5
-          type_checked_symbol_table: f558c8641774ff4058b55af27247388dd8ec1895eec7897dc30a3d1fcfccd3f4
-          unrolled_symbol_table: f558c8641774ff4058b55af27247388dd8ec1895eec7897dc30a3d1fcfccd3f4
-          initial_ast: 1fdfe682637a50d98a84faf7d73ae4670c523843eeafb8cba519f353ddfc131a
-          unrolled_ast: 1fdfe682637a50d98a84faf7d73ae4670c523843eeafb8cba519f353ddfc131a
-          ssa_ast: f7f865df9710acae756c338f50157086a468a8818f0d0e098aff296363b92558
-          flattened_ast: 6515eebd7e49933c6cdf0b0c541d082ac30f36b3cf73e4233acb086479353640
-          destructured_ast: bd8dddff2df300bb20a8de83f115a218ac159df048735d34328b00ad270ce352
-          inlined_ast: bd8dddff2df300bb20a8de83f115a218ac159df048735d34328b00ad270ce352
-          dce_ast: 75d6a6a21d75f7cd1e98e55a777dcd86a8010420629d428e57c65bfe6c2b91db
->>>>>>> 1d9197f4
+        - initial_symbol_table: 5c8eeb1dd1d925fcdaecdea92ba33ee89bf509985db403cac215247ed7d92df3
+          type_checked_symbol_table: 8d7211bc55488085e6085c8a80ba8202a8b3063586f5a1c6044eea5dddc76d60
+          unrolled_symbol_table: 8d7211bc55488085e6085c8a80ba8202a8b3063586f5a1c6044eea5dddc76d60
+          initial_ast: e2cfdc0b9e146af70930f9f88e903a24de5104609c7d364e07ca8047994de830
+          unrolled_ast: e2cfdc0b9e146af70930f9f88e903a24de5104609c7d364e07ca8047994de830
+          ssa_ast: 426edfe68afb815cabc357144ab421e9b7f55ef1ef5d1307140502869ec4f4c0
+          flattened_ast: 44f20236bd23921f8c66ba6888c92e3683694cbb3d06a00fc0c6e33bd689b138
+          destructured_ast: ef0373a9516d4d48bfbeb9487943f1b55e7addd3ac3c04b42b8bb9fa306e3531
+          inlined_ast: ef0373a9516d4d48bfbeb9487943f1b55e7addd3ac3c04b42b8bb9fa306e3531
+          dce_ast: 8256a3090025d0b9e157d76f10653922a0f1d9ecd8e39c06be43808cccd96fc7
           bytecode: 651a250bda995df00cf3b4659d1ea35912ed94da32b5d487677dead9126b5d69
           errors: ""
           warnings: ""