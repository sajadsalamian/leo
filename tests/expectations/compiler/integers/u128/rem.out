--- conflicted
+++ resolved
@@ -3,29 +3,16 @@
 expectation: Pass
 outputs:
   - - compile:
-<<<<<<< HEAD
-        - initial_symbol_table: bfe102bbf57d53cbd5571775f377199d49c476f66cdb998a11f0e875cf92ccc3
-          type_checked_symbol_table: d5b19c9d7aa92e2b655f87524d7d1bf8386bdd3848b934b167665897a029e659
-          unrolled_symbol_table: d5b19c9d7aa92e2b655f87524d7d1bf8386bdd3848b934b167665897a029e659
-          initial_ast: d2ee4edb714539e5f7823c492b4001dcc0e753ac265a3c4210013371bcd3d296
-          unrolled_ast: d2ee4edb714539e5f7823c492b4001dcc0e753ac265a3c4210013371bcd3d296
-          ssa_ast: 38a11544ac101d4b52bf84e9920afcc0850bc2bf148d61ab4ea549e7f00f5e46
-          flattened_ast: 3ae70d9ed28b3dfc4eff0b5cddc73323874ccf70355a97260ba72acebc6079ed
-          destructured_ast: ab7da622e4ea1bb3afc5e37d9a3783fc7b62378868fc45a2bb0b20c0d8a645af
-          inlined_ast: ab7da622e4ea1bb3afc5e37d9a3783fc7b62378868fc45a2bb0b20c0d8a645af
-          dce_ast: ab7da622e4ea1bb3afc5e37d9a3783fc7b62378868fc45a2bb0b20c0d8a645af
-=======
-        - initial_symbol_table: 46616ad78733674ca83676bfb804b8a26fd87ae740e1911e5c26ef2b61922fc2
-          type_checked_symbol_table: b3356a9e9d0a64a61621cf782c1ffa959711c88b2fa0f288947c5780391a8021
-          unrolled_symbol_table: b3356a9e9d0a64a61621cf782c1ffa959711c88b2fa0f288947c5780391a8021
-          initial_ast: 3c0325d8e28a48d31156df0799f752414df81c2c89bf02dbe8be8238461c7ead
-          unrolled_ast: 3c0325d8e28a48d31156df0799f752414df81c2c89bf02dbe8be8238461c7ead
-          ssa_ast: 43da8d4c09f51ba96c678e19c07e3b652b30adca9f6b4ecb9eecf859a9c60958
-          flattened_ast: 7ebec684e6fc492320c6ab4a8fcac0af18bf9489f07d310e6f65fa56a62b98a7
-          destructured_ast: 908c2ab2a594adbd1008e7aac2dce3964a2c35a2e5306b89da86c94323c82dd7
-          inlined_ast: 908c2ab2a594adbd1008e7aac2dce3964a2c35a2e5306b89da86c94323c82dd7
-          dce_ast: 908c2ab2a594adbd1008e7aac2dce3964a2c35a2e5306b89da86c94323c82dd7
->>>>>>> 1d9197f4
+        - initial_symbol_table: 4818ec559c9cd9da87295e749b1927cf043fd024b3a5056bd26ecdc47d87f0aa
+          type_checked_symbol_table: 69e0a0350226cbac39a5fc3af8cdbae87f89a4f1aca4d8ae1d34471352d91855
+          unrolled_symbol_table: 69e0a0350226cbac39a5fc3af8cdbae87f89a4f1aca4d8ae1d34471352d91855
+          initial_ast: bf52962f08e16c3d89637b697a8c4537972f351f6114c3fbbb8deb99cdb2d699
+          unrolled_ast: bf52962f08e16c3d89637b697a8c4537972f351f6114c3fbbb8deb99cdb2d699
+          ssa_ast: 0c985ccdb7b52ce4e2a03dc8c3f44813f12fdb4836bb617dd34d77734aa8cef4
+          flattened_ast: 2ea6da65f60ab0fbe61f800de101869ce72ad28f3f3ec910830ef4d4dff0cb14
+          destructured_ast: 8f941af9b578d28196074b8c16c4895d4d472d0000618ffd58a112f0af21c5d2
+          inlined_ast: 8f941af9b578d28196074b8c16c4895d4d472d0000618ffd58a112f0af21c5d2
+          dce_ast: 8f941af9b578d28196074b8c16c4895d4d472d0000618ffd58a112f0af21c5d2
           bytecode: 77cd05d1f311504fae6e47a74e98a964f1dd411e6fd447b33b57a2d475bb5aed
           errors: ""
           warnings: ""