---
namespace: Compile
expectation: Pass
outputs:
  - - compile:
<<<<<<< HEAD
        - initial_symbol_table: bfe102bbf57d53cbd5571775f377199d49c476f66cdb998a11f0e875cf92ccc3
          type_checked_symbol_table: d5b19c9d7aa92e2b655f87524d7d1bf8386bdd3848b934b167665897a029e659
          unrolled_symbol_table: d5b19c9d7aa92e2b655f87524d7d1bf8386bdd3848b934b167665897a029e659
          initial_ast: 4da2e7852d0ec29b568efc652d39e54cfb04f9855a17472262a38dcdff79d228
          unrolled_ast: 4da2e7852d0ec29b568efc652d39e54cfb04f9855a17472262a38dcdff79d228
          ssa_ast: 0ff360637285b511eeedaa8c35ef8b91965ed31291180583c8a0df74154a14bb
          flattened_ast: 5d77250d1ea24ca9de759abca37ccd489ff9e8f7db5110cb31123b5dba9ab63d
          destructured_ast: 20ac230d8bbc870b59c28eebaba89e362905215acda0b8654b97c1fed82459c6
          inlined_ast: 20ac230d8bbc870b59c28eebaba89e362905215acda0b8654b97c1fed82459c6
          dce_ast: 20ac230d8bbc870b59c28eebaba89e362905215acda0b8654b97c1fed82459c6
=======
        - initial_symbol_table: 46616ad78733674ca83676bfb804b8a26fd87ae740e1911e5c26ef2b61922fc2
          type_checked_symbol_table: b3356a9e9d0a64a61621cf782c1ffa959711c88b2fa0f288947c5780391a8021
          unrolled_symbol_table: b3356a9e9d0a64a61621cf782c1ffa959711c88b2fa0f288947c5780391a8021
          initial_ast: 3d37ac5e0731b94ec281f922b21c7e1f5c353ac56d51723d47ce754dc66adbfd
          unrolled_ast: 3d37ac5e0731b94ec281f922b21c7e1f5c353ac56d51723d47ce754dc66adbfd
          ssa_ast: b19c33f302f796a1a47a4b28f942626f5d1ccf756b5d82f7dc16fe8455127a19
          flattened_ast: 8a66f667440f2d4f0e4b4a8477a9426f7bd960c7e883fd14f906464e66ef04f2
          destructured_ast: d3787319070119ea38344647a1d5c69212c990a7d1e1a37fc5dc161736959990
          inlined_ast: d3787319070119ea38344647a1d5c69212c990a7d1e1a37fc5dc161736959990
          dce_ast: d3787319070119ea38344647a1d5c69212c990a7d1e1a37fc5dc161736959990
>>>>>>> 1d9197f4
          bytecode: 5400590002c3acc5121a18ff585e8ca17b695e7486ea09a61cb2520dfd09f413
          errors: ""
          warnings: ""<|MERGE_RESOLUTION|>--- conflicted
+++ resolved
@@ -3,29 +3,16 @@
 expectation: Pass
 outputs:
   - - compile:
-<<<<<<< HEAD
-        - initial_symbol_table: bfe102bbf57d53cbd5571775f377199d49c476f66cdb998a11f0e875cf92ccc3
-          type_checked_symbol_table: d5b19c9d7aa92e2b655f87524d7d1bf8386bdd3848b934b167665897a029e659
-          unrolled_symbol_table: d5b19c9d7aa92e2b655f87524d7d1bf8386bdd3848b934b167665897a029e659
-          initial_ast: 4da2e7852d0ec29b568efc652d39e54cfb04f9855a17472262a38dcdff79d228
-          unrolled_ast: 4da2e7852d0ec29b568efc652d39e54cfb04f9855a17472262a38dcdff79d228
-          ssa_ast: 0ff360637285b511eeedaa8c35ef8b91965ed31291180583c8a0df74154a14bb
-          flattened_ast: 5d77250d1ea24ca9de759abca37ccd489ff9e8f7db5110cb31123b5dba9ab63d
-          destructured_ast: 20ac230d8bbc870b59c28eebaba89e362905215acda0b8654b97c1fed82459c6
-          inlined_ast: 20ac230d8bbc870b59c28eebaba89e362905215acda0b8654b97c1fed82459c6
-          dce_ast: 20ac230d8bbc870b59c28eebaba89e362905215acda0b8654b97c1fed82459c6
-=======
-        - initial_symbol_table: 46616ad78733674ca83676bfb804b8a26fd87ae740e1911e5c26ef2b61922fc2
-          type_checked_symbol_table: b3356a9e9d0a64a61621cf782c1ffa959711c88b2fa0f288947c5780391a8021
-          unrolled_symbol_table: b3356a9e9d0a64a61621cf782c1ffa959711c88b2fa0f288947c5780391a8021
-          initial_ast: 3d37ac5e0731b94ec281f922b21c7e1f5c353ac56d51723d47ce754dc66adbfd
-          unrolled_ast: 3d37ac5e0731b94ec281f922b21c7e1f5c353ac56d51723d47ce754dc66adbfd
-          ssa_ast: b19c33f302f796a1a47a4b28f942626f5d1ccf756b5d82f7dc16fe8455127a19
-          flattened_ast: 8a66f667440f2d4f0e4b4a8477a9426f7bd960c7e883fd14f906464e66ef04f2
-          destructured_ast: d3787319070119ea38344647a1d5c69212c990a7d1e1a37fc5dc161736959990
-          inlined_ast: d3787319070119ea38344647a1d5c69212c990a7d1e1a37fc5dc161736959990
-          dce_ast: d3787319070119ea38344647a1d5c69212c990a7d1e1a37fc5dc161736959990
->>>>>>> 1d9197f4
+        - initial_symbol_table: 4818ec559c9cd9da87295e749b1927cf043fd024b3a5056bd26ecdc47d87f0aa
+          type_checked_symbol_table: 69e0a0350226cbac39a5fc3af8cdbae87f89a4f1aca4d8ae1d34471352d91855
+          unrolled_symbol_table: 69e0a0350226cbac39a5fc3af8cdbae87f89a4f1aca4d8ae1d34471352d91855
+          initial_ast: 76749861903281b19dab3e7b6e544442e58edc12d1e5c3a400438b7bf1a026f6
+          unrolled_ast: 76749861903281b19dab3e7b6e544442e58edc12d1e5c3a400438b7bf1a026f6
+          ssa_ast: 2f04220dc17aee851dff4e2c77457e0f1289a10aa4d5b9d6b84799b7d2df260c
+          flattened_ast: e279be02a678e9216ebf873682243c11d3fc6780afed29739d24e541f701cacb
+          destructured_ast: 72b2301674f03d70d4654b72ff51f1e79e6319045132f6c95da38b17e1465f99
+          inlined_ast: 72b2301674f03d70d4654b72ff51f1e79e6319045132f6c95da38b17e1465f99
+          dce_ast: 72b2301674f03d70d4654b72ff51f1e79e6319045132f6c95da38b17e1465f99
           bytecode: 5400590002c3acc5121a18ff585e8ca17b695e7486ea09a61cb2520dfd09f413
           errors: ""
           warnings: ""