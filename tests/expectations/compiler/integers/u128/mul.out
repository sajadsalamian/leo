--- conflicted
+++ resolved
@@ -3,29 +3,16 @@
 expectation: Pass
 outputs:
   - - compile:
-<<<<<<< HEAD
-        - initial_symbol_table: bfe102bbf57d53cbd5571775f377199d49c476f66cdb998a11f0e875cf92ccc3
-          type_checked_symbol_table: d5b19c9d7aa92e2b655f87524d7d1bf8386bdd3848b934b167665897a029e659
-          unrolled_symbol_table: d5b19c9d7aa92e2b655f87524d7d1bf8386bdd3848b934b167665897a029e659
-          initial_ast: b9c858bdf8f40cf11a352c21dac3d4e4c38f1c7a53978a38bcfdd17f8eca7ef3
-          unrolled_ast: b9c858bdf8f40cf11a352c21dac3d4e4c38f1c7a53978a38bcfdd17f8eca7ef3
-          ssa_ast: 7609e7357ad38475545b859fb7824a0dec9a50dc009ee2f14a9ee3f0167d4e1b
-          flattened_ast: 0710a7586264c93a5982e7c624d55c265edf22c73b948b4ca995f5a3ce144783
-          destructured_ast: 2d443bf959897af4aa3d509b07859b0850edcdfafea7370164f088ba32521b43
-          inlined_ast: 2d443bf959897af4aa3d509b07859b0850edcdfafea7370164f088ba32521b43
-          dce_ast: 2d443bf959897af4aa3d509b07859b0850edcdfafea7370164f088ba32521b43
-=======
-        - initial_symbol_table: 46616ad78733674ca83676bfb804b8a26fd87ae740e1911e5c26ef2b61922fc2
-          type_checked_symbol_table: b3356a9e9d0a64a61621cf782c1ffa959711c88b2fa0f288947c5780391a8021
-          unrolled_symbol_table: b3356a9e9d0a64a61621cf782c1ffa959711c88b2fa0f288947c5780391a8021
-          initial_ast: 8cc0a652790805c2d7b4bed031a4ab0d658d01098588d208945caf9389e4092a
-          unrolled_ast: 8cc0a652790805c2d7b4bed031a4ab0d658d01098588d208945caf9389e4092a
-          ssa_ast: ea34808c3cb2d809ce67c3260ce09bdfe09a28fef53cef889b3b5b688b04fe24
-          flattened_ast: e782f112a8ba51ef76b4acfb1f8852412c911b9c321faca721829d0461c1adfa
-          destructured_ast: 42d1b620beb6d83fd02542a0c2d7fb95f43f8b3ca751b938916d2893883b718b
-          inlined_ast: 42d1b620beb6d83fd02542a0c2d7fb95f43f8b3ca751b938916d2893883b718b
-          dce_ast: 42d1b620beb6d83fd02542a0c2d7fb95f43f8b3ca751b938916d2893883b718b
->>>>>>> 1d9197f4
+        - initial_symbol_table: 4818ec559c9cd9da87295e749b1927cf043fd024b3a5056bd26ecdc47d87f0aa
+          type_checked_symbol_table: 69e0a0350226cbac39a5fc3af8cdbae87f89a4f1aca4d8ae1d34471352d91855
+          unrolled_symbol_table: 69e0a0350226cbac39a5fc3af8cdbae87f89a4f1aca4d8ae1d34471352d91855
+          initial_ast: 19ea23ce6223461ff9a22a24d478fb0444a32825ead031a0f6aee98a388d245b
+          unrolled_ast: 19ea23ce6223461ff9a22a24d478fb0444a32825ead031a0f6aee98a388d245b
+          ssa_ast: fa2c7ed0ad2556d8d050e452bc6c8460b1e0126f12cac370e274b883421f0b9b
+          flattened_ast: 4bd80ef1c4d970155e1678a072a944c188e75acab767d3330941678d05e7c846
+          destructured_ast: 3630ed27fcedaef7db7626f1f1c30b2166706a5f83c992b7c9a2aabacf0be1bd
+          inlined_ast: 3630ed27fcedaef7db7626f1f1c30b2166706a5f83c992b7c9a2aabacf0be1bd
+          dce_ast: 3630ed27fcedaef7db7626f1f1c30b2166706a5f83c992b7c9a2aabacf0be1bd
           bytecode: 67857a350a412ed022768ab4aaa6387e63e548b7dc0b552dcb061b719abc90bb
           errors: ""
           warnings: ""