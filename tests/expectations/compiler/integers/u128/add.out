---
namespace: Compile
expectation: Pass
outputs:
  - - compile:
<<<<<<< HEAD
        - initial_symbol_table: bfe102bbf57d53cbd5571775f377199d49c476f66cdb998a11f0e875cf92ccc3
          type_checked_symbol_table: d5b19c9d7aa92e2b655f87524d7d1bf8386bdd3848b934b167665897a029e659
          unrolled_symbol_table: d5b19c9d7aa92e2b655f87524d7d1bf8386bdd3848b934b167665897a029e659
          initial_ast: 19a8ccdb2d31e57f3275a98bd2934abf8e4911ce92aa9a73ac7b3b48a993ca94
          unrolled_ast: 19a8ccdb2d31e57f3275a98bd2934abf8e4911ce92aa9a73ac7b3b48a993ca94
          ssa_ast: 63667731ab843c4a1b37193b94fb55fa482fb0a8414798388f6f3c5f7db4c7c9
          flattened_ast: 05c87052ec99a45ef4c7591ebb58d69d924734cbc07d956b1690b339fb349905
          destructured_ast: 48dbc0f9a7233b610ede9cdf55e9a1b98569eb0169c3aced35d2bba3341dbe46
          inlined_ast: 48dbc0f9a7233b610ede9cdf55e9a1b98569eb0169c3aced35d2bba3341dbe46
          dce_ast: 48dbc0f9a7233b610ede9cdf55e9a1b98569eb0169c3aced35d2bba3341dbe46
=======
        - initial_symbol_table: 46616ad78733674ca83676bfb804b8a26fd87ae740e1911e5c26ef2b61922fc2
          type_checked_symbol_table: b3356a9e9d0a64a61621cf782c1ffa959711c88b2fa0f288947c5780391a8021
          unrolled_symbol_table: b3356a9e9d0a64a61621cf782c1ffa959711c88b2fa0f288947c5780391a8021
          initial_ast: fff9445cab1a17a8e51d29c9058fd511fb4f4b8221949ac9b9b99ffb3e15b33b
          unrolled_ast: fff9445cab1a17a8e51d29c9058fd511fb4f4b8221949ac9b9b99ffb3e15b33b
          ssa_ast: 1dd0511065ae7c90318527f17a3433b639199165610a9fc73e6797981c79eac0
          flattened_ast: b47397e8ae2b37539f2f363ab981f6785a695953f31a6141f03df20298946d5d
          destructured_ast: 25b155373b87f1728e3bc8087a2b2cf1b289c0575714a8ad7320bfe9afa23499
          inlined_ast: 25b155373b87f1728e3bc8087a2b2cf1b289c0575714a8ad7320bfe9afa23499
          dce_ast: 25b155373b87f1728e3bc8087a2b2cf1b289c0575714a8ad7320bfe9afa23499
>>>>>>> 1d9197f4
          bytecode: 2d327c3f6b7f23cc5f8e292ef00cf94df2fa9afad2bc8fe26ca28dc6f338d2cc
          errors: ""
          warnings: ""<|MERGE_RESOLUTION|>--- conflicted
+++ resolved
@@ -3,29 +3,16 @@
 expectation: Pass
 outputs:
   - - compile:
-<<<<<<< HEAD
-        - initial_symbol_table: bfe102bbf57d53cbd5571775f377199d49c476f66cdb998a11f0e875cf92ccc3
-          type_checked_symbol_table: d5b19c9d7aa92e2b655f87524d7d1bf8386bdd3848b934b167665897a029e659
-          unrolled_symbol_table: d5b19c9d7aa92e2b655f87524d7d1bf8386bdd3848b934b167665897a029e659
-          initial_ast: 19a8ccdb2d31e57f3275a98bd2934abf8e4911ce92aa9a73ac7b3b48a993ca94
-          unrolled_ast: 19a8ccdb2d31e57f3275a98bd2934abf8e4911ce92aa9a73ac7b3b48a993ca94
-          ssa_ast: 63667731ab843c4a1b37193b94fb55fa482fb0a8414798388f6f3c5f7db4c7c9
-          flattened_ast: 05c87052ec99a45ef4c7591ebb58d69d924734cbc07d956b1690b339fb349905
-          destructured_ast: 48dbc0f9a7233b610ede9cdf55e9a1b98569eb0169c3aced35d2bba3341dbe46
-          inlined_ast: 48dbc0f9a7233b610ede9cdf55e9a1b98569eb0169c3aced35d2bba3341dbe46
-          dce_ast: 48dbc0f9a7233b610ede9cdf55e9a1b98569eb0169c3aced35d2bba3341dbe46
-=======
-        - initial_symbol_table: 46616ad78733674ca83676bfb804b8a26fd87ae740e1911e5c26ef2b61922fc2
-          type_checked_symbol_table: b3356a9e9d0a64a61621cf782c1ffa959711c88b2fa0f288947c5780391a8021
-          unrolled_symbol_table: b3356a9e9d0a64a61621cf782c1ffa959711c88b2fa0f288947c5780391a8021
-          initial_ast: fff9445cab1a17a8e51d29c9058fd511fb4f4b8221949ac9b9b99ffb3e15b33b
-          unrolled_ast: fff9445cab1a17a8e51d29c9058fd511fb4f4b8221949ac9b9b99ffb3e15b33b
-          ssa_ast: 1dd0511065ae7c90318527f17a3433b639199165610a9fc73e6797981c79eac0
-          flattened_ast: b47397e8ae2b37539f2f363ab981f6785a695953f31a6141f03df20298946d5d
-          destructured_ast: 25b155373b87f1728e3bc8087a2b2cf1b289c0575714a8ad7320bfe9afa23499
-          inlined_ast: 25b155373b87f1728e3bc8087a2b2cf1b289c0575714a8ad7320bfe9afa23499
-          dce_ast: 25b155373b87f1728e3bc8087a2b2cf1b289c0575714a8ad7320bfe9afa23499
->>>>>>> 1d9197f4
+        - initial_symbol_table: 4818ec559c9cd9da87295e749b1927cf043fd024b3a5056bd26ecdc47d87f0aa
+          type_checked_symbol_table: 69e0a0350226cbac39a5fc3af8cdbae87f89a4f1aca4d8ae1d34471352d91855
+          unrolled_symbol_table: 69e0a0350226cbac39a5fc3af8cdbae87f89a4f1aca4d8ae1d34471352d91855
+          initial_ast: 06e22df9c4c860e037e401390ade75ff633b29f25a8b04285ca27b24ebbfa03b
+          unrolled_ast: 06e22df9c4c860e037e401390ade75ff633b29f25a8b04285ca27b24ebbfa03b
+          ssa_ast: 7e4b2bbad73a438a6305ca4ab8e15f3c3dc2dbc166a47787d03ca8155e8aad62
+          flattened_ast: e243f82d11e96c47e83665996c8a2b926319539da6f8aaf36aa46ed0f6455cea
+          destructured_ast: ea5a44bd55844e64e76a59f244352cfe20c7b2eb17bc1d2efcb34cdd938b0048
+          inlined_ast: ea5a44bd55844e64e76a59f244352cfe20c7b2eb17bc1d2efcb34cdd938b0048
+          dce_ast: ea5a44bd55844e64e76a59f244352cfe20c7b2eb17bc1d2efcb34cdd938b0048
           bytecode: 2d327c3f6b7f23cc5f8e292ef00cf94df2fa9afad2bc8fe26ca28dc6f338d2cc
           errors: ""
           warnings: ""