--- conflicted
+++ resolved
@@ -3,29 +3,16 @@
 expectation: Pass
 outputs:
   - - compile:
-<<<<<<< HEAD
-        - initial_symbol_table: fb4311ca1b374715d63002d60a5460943b85b1f3369784aa3d80d36e82c0f015
-          type_checked_symbol_table: f3d10541b6e1549f2e93043e338effe9d53e2adbae384ed8596c61c8618050d2
-          unrolled_symbol_table: f3d10541b6e1549f2e93043e338effe9d53e2adbae384ed8596c61c8618050d2
-          initial_ast: 255068e26a8e3eeab5b70ba9a768dc1a2991174496934f9ab9232b0cb4cdede8
-          unrolled_ast: 255068e26a8e3eeab5b70ba9a768dc1a2991174496934f9ab9232b0cb4cdede8
-          ssa_ast: 5b53fcfbefd5e3bd3599aef94440c8202dc1c7e9944583cc134810ec3b7f8f02
-          flattened_ast: 5d8505935369787a2d61afaab5c890cd06a17d91aba33f48f07adc999756b23e
-          destructured_ast: 30fe7be7d6a44e21789ae255019ca836697f298bbaf32c0dc8f6d4da14ac03a2
-          inlined_ast: 30fe7be7d6a44e21789ae255019ca836697f298bbaf32c0dc8f6d4da14ac03a2
-          dce_ast: 30fe7be7d6a44e21789ae255019ca836697f298bbaf32c0dc8f6d4da14ac03a2
-=======
-        - initial_symbol_table: 06560d058b3853a34431e5f1f609a3e762da3452cee9fc7863e6361928a746f3
-          type_checked_symbol_table: 2ddd7ee9c895204bbd933ca128d048d3f26fd5346d25484019e0a580041a1c2b
-          unrolled_symbol_table: 2ddd7ee9c895204bbd933ca128d048d3f26fd5346d25484019e0a580041a1c2b
-          initial_ast: 293b8e3cdd22fa0dba1b459c74391d1bb620ee35ff8e86a3afcff8909d1ea58e
-          unrolled_ast: 293b8e3cdd22fa0dba1b459c74391d1bb620ee35ff8e86a3afcff8909d1ea58e
-          ssa_ast: 7d2beb105653901e55c1f2bdd482774b0db74368f469eea207634eeac3d793b8
-          flattened_ast: 716b6705fa3251c6cb3077f97b5846b8693e814eee47823ecfd9e8ec48dccd8c
-          destructured_ast: 7965f77ccba0a17dc67c3c9e8adf0dc9fa5dc93f704684dd64f3bbfcb1046dc6
-          inlined_ast: 7965f77ccba0a17dc67c3c9e8adf0dc9fa5dc93f704684dd64f3bbfcb1046dc6
-          dce_ast: 7965f77ccba0a17dc67c3c9e8adf0dc9fa5dc93f704684dd64f3bbfcb1046dc6
->>>>>>> 1d9197f4
+        - initial_symbol_table: cb3c54aab60e06f54c2c22dce87a5a5c243f424cfbd9f2706ca26715ca340ef7
+          type_checked_symbol_table: 0369a0b0b5cbbd5439e220f01d85a00caae5a31bb77f7e266607c36cdf78beb5
+          unrolled_symbol_table: 0369a0b0b5cbbd5439e220f01d85a00caae5a31bb77f7e266607c36cdf78beb5
+          initial_ast: 96dff228d220f9ec7a7af88a5e2eb5896966528881eee10f4252f88e69ec114a
+          unrolled_ast: 96dff228d220f9ec7a7af88a5e2eb5896966528881eee10f4252f88e69ec114a
+          ssa_ast: 6c0eebf5c03a30327e43bc6036ab7310174afbf0928110bf7a907a123403c343
+          flattened_ast: 860e3fa1e3ed44496b8d448b9897e4571d4a8c306c9d18fe4be1e106d1c92d89
+          destructured_ast: 94387f2fd0f31ede28e39dfbc44837456d2296125a36ca1d80587891e9f3ae27
+          inlined_ast: 94387f2fd0f31ede28e39dfbc44837456d2296125a36ca1d80587891e9f3ae27
+          dce_ast: 94387f2fd0f31ede28e39dfbc44837456d2296125a36ca1d80587891e9f3ae27
           bytecode: 22fa0cb05cba0820444e31f02772af70719116ea4f41c50faaed75a4c50cb845
           errors: ""
           warnings: ""