--- conflicted
+++ resolved
@@ -3,29 +3,16 @@
 expectation: Pass
 outputs:
   - - compile:
-<<<<<<< HEAD
-        - initial_symbol_table: fb4311ca1b374715d63002d60a5460943b85b1f3369784aa3d80d36e82c0f015
-          type_checked_symbol_table: f3d10541b6e1549f2e93043e338effe9d53e2adbae384ed8596c61c8618050d2
-          unrolled_symbol_table: f3d10541b6e1549f2e93043e338effe9d53e2adbae384ed8596c61c8618050d2
-          initial_ast: 12099ec5183c5cbc22451fc6587b091dd154b90657b897872590acff5db71f0d
-          unrolled_ast: 12099ec5183c5cbc22451fc6587b091dd154b90657b897872590acff5db71f0d
-          ssa_ast: 6a4ca2dafff756a41be9ce8f17e0ea15b1ad3dffd0c23676a0152c9fcb72ffe9
-          flattened_ast: af94e9f76a67dee7501ebe78fca9a11aaf9febefd891d35ec0c9c0608aedb8b9
-          destructured_ast: ebfaa68e27712b1a2dad15d004061710695aa179e0e7e4855cff53679ddd3aa4
-          inlined_ast: ebfaa68e27712b1a2dad15d004061710695aa179e0e7e4855cff53679ddd3aa4
-          dce_ast: ebfaa68e27712b1a2dad15d004061710695aa179e0e7e4855cff53679ddd3aa4
-=======
-        - initial_symbol_table: 06560d058b3853a34431e5f1f609a3e762da3452cee9fc7863e6361928a746f3
-          type_checked_symbol_table: 2ddd7ee9c895204bbd933ca128d048d3f26fd5346d25484019e0a580041a1c2b
-          unrolled_symbol_table: 2ddd7ee9c895204bbd933ca128d048d3f26fd5346d25484019e0a580041a1c2b
-          initial_ast: f08498c1b11a3578498d5ed9a1a98b233b6f3e61b2432661e73339fa72bfae36
-          unrolled_ast: f08498c1b11a3578498d5ed9a1a98b233b6f3e61b2432661e73339fa72bfae36
-          ssa_ast: f960f61be39b7c75f2b5c524fd71bd46ba0f73c48b717501e7a537e8dd577413
-          flattened_ast: dc2f3a67039131e3d0ca63908a1397e0ace958ab99157143b5b5b611a71384a7
-          destructured_ast: b091ce6c908ab3c5c26a5c41953063abd4a093910da0dad43c10058c2368f99c
-          inlined_ast: b091ce6c908ab3c5c26a5c41953063abd4a093910da0dad43c10058c2368f99c
-          dce_ast: b091ce6c908ab3c5c26a5c41953063abd4a093910da0dad43c10058c2368f99c
->>>>>>> 1d9197f4
+        - initial_symbol_table: cb3c54aab60e06f54c2c22dce87a5a5c243f424cfbd9f2706ca26715ca340ef7
+          type_checked_symbol_table: 0369a0b0b5cbbd5439e220f01d85a00caae5a31bb77f7e266607c36cdf78beb5
+          unrolled_symbol_table: 0369a0b0b5cbbd5439e220f01d85a00caae5a31bb77f7e266607c36cdf78beb5
+          initial_ast: 7f5aa3fda972b33a679ea3700eb3530ed56a69527e1a521c524b926fe858837b
+          unrolled_ast: 7f5aa3fda972b33a679ea3700eb3530ed56a69527e1a521c524b926fe858837b
+          ssa_ast: 6073ada6ac6a5844c76ecb6aceeece916469dbca056db2441b648cb01d3c8ef2
+          flattened_ast: 438fc5776febf197d8f07748d8c8d8aee5f005c552adce1bbd60399230470df5
+          destructured_ast: 5730dfc5923ff0197b6e2ed4aa65bfb96925965c47e5e42f8bb98e13d6587ce7
+          inlined_ast: 5730dfc5923ff0197b6e2ed4aa65bfb96925965c47e5e42f8bb98e13d6587ce7
+          dce_ast: 5730dfc5923ff0197b6e2ed4aa65bfb96925965c47e5e42f8bb98e13d6587ce7
           bytecode: 7b5bbc80ede3dfcc182728241b3f4a889f3c1afc6e5db865947f34cc0eab889c
           errors: ""
           warnings: ""