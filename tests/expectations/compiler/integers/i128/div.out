---
namespace: Compile
expectation: Pass
outputs:
  - - compile:
<<<<<<< HEAD
        - initial_symbol_table: 0b378f89825f397fb24888f96c8e0459299a75e3bff6ed498a1e4dea93c83409
          type_checked_symbol_table: 9ff3de3675e8f915655051969ec6db7bdaaf0827773b17bb7a87bf5f7662ceb5
          unrolled_symbol_table: 9ff3de3675e8f915655051969ec6db7bdaaf0827773b17bb7a87bf5f7662ceb5
          initial_ast: c0bcb89dba8c3cf29ea99567274775dccb150d4240d67c2b8054f0de85d241d8
          unrolled_ast: c0bcb89dba8c3cf29ea99567274775dccb150d4240d67c2b8054f0de85d241d8
          ssa_ast: 8320464d4dc2b692951bfd69b071507559a1c0f5f2cc5216036302aea5b504aa
          flattened_ast: 821d53ac5d5eff3da2d50a55fd703a418bc9e3bac794979ae87371dafc142af1
          destructured_ast: 6cc5d69f7d4100ca8dbf5010a76214bec4f2153b631be9e213543f9210127574
          inlined_ast: 6cc5d69f7d4100ca8dbf5010a76214bec4f2153b631be9e213543f9210127574
          dce_ast: 6cc5d69f7d4100ca8dbf5010a76214bec4f2153b631be9e213543f9210127574
=======
        - initial_symbol_table: 78eb5b80975d339f6c3214e66c83c702e169aea9feef5acf35cbe5df601eafe4
          type_checked_symbol_table: e58aede6de38d8fe0b38cf264bfda87d83c9d9fb89d71f33c3193474422eff98
          unrolled_symbol_table: e58aede6de38d8fe0b38cf264bfda87d83c9d9fb89d71f33c3193474422eff98
          initial_ast: c0f0b06c1d607ba1b14bbf0dfdaf9842034e4d892ecd9bb5cab390a5afc0490c
          unrolled_ast: c0f0b06c1d607ba1b14bbf0dfdaf9842034e4d892ecd9bb5cab390a5afc0490c
          ssa_ast: 7a183703124645e0aeb1c32273ca5f91238c713866a5052b32802c203c11b53f
          flattened_ast: 58a85de1e60c815e775e2d3f54470a0585ea98d9655f53c057ca1c14a32d5e88
          destructured_ast: 9c137c5a54bbf63ce64e4800142ad144029332608d0026852170437c44eecb05
          inlined_ast: 9c137c5a54bbf63ce64e4800142ad144029332608d0026852170437c44eecb05
          dce_ast: 9c137c5a54bbf63ce64e4800142ad144029332608d0026852170437c44eecb05
>>>>>>> 1d9197f4
          bytecode: 65f57028681592ca0f5c4fed50abb89f4aa53139b2371bc00c3e701d5b8e896f
          errors: ""
          warnings: ""<|MERGE_RESOLUTION|>--- conflicted
+++ resolved
@@ -3,29 +3,16 @@
 expectation: Pass
 outputs:
   - - compile:
-<<<<<<< HEAD
-        - initial_symbol_table: 0b378f89825f397fb24888f96c8e0459299a75e3bff6ed498a1e4dea93c83409
-          type_checked_symbol_table: 9ff3de3675e8f915655051969ec6db7bdaaf0827773b17bb7a87bf5f7662ceb5
-          unrolled_symbol_table: 9ff3de3675e8f915655051969ec6db7bdaaf0827773b17bb7a87bf5f7662ceb5
-          initial_ast: c0bcb89dba8c3cf29ea99567274775dccb150d4240d67c2b8054f0de85d241d8
-          unrolled_ast: c0bcb89dba8c3cf29ea99567274775dccb150d4240d67c2b8054f0de85d241d8
-          ssa_ast: 8320464d4dc2b692951bfd69b071507559a1c0f5f2cc5216036302aea5b504aa
-          flattened_ast: 821d53ac5d5eff3da2d50a55fd703a418bc9e3bac794979ae87371dafc142af1
-          destructured_ast: 6cc5d69f7d4100ca8dbf5010a76214bec4f2153b631be9e213543f9210127574
-          inlined_ast: 6cc5d69f7d4100ca8dbf5010a76214bec4f2153b631be9e213543f9210127574
-          dce_ast: 6cc5d69f7d4100ca8dbf5010a76214bec4f2153b631be9e213543f9210127574
-=======
-        - initial_symbol_table: 78eb5b80975d339f6c3214e66c83c702e169aea9feef5acf35cbe5df601eafe4
-          type_checked_symbol_table: e58aede6de38d8fe0b38cf264bfda87d83c9d9fb89d71f33c3193474422eff98
-          unrolled_symbol_table: e58aede6de38d8fe0b38cf264bfda87d83c9d9fb89d71f33c3193474422eff98
-          initial_ast: c0f0b06c1d607ba1b14bbf0dfdaf9842034e4d892ecd9bb5cab390a5afc0490c
-          unrolled_ast: c0f0b06c1d607ba1b14bbf0dfdaf9842034e4d892ecd9bb5cab390a5afc0490c
-          ssa_ast: 7a183703124645e0aeb1c32273ca5f91238c713866a5052b32802c203c11b53f
-          flattened_ast: 58a85de1e60c815e775e2d3f54470a0585ea98d9655f53c057ca1c14a32d5e88
-          destructured_ast: 9c137c5a54bbf63ce64e4800142ad144029332608d0026852170437c44eecb05
-          inlined_ast: 9c137c5a54bbf63ce64e4800142ad144029332608d0026852170437c44eecb05
-          dce_ast: 9c137c5a54bbf63ce64e4800142ad144029332608d0026852170437c44eecb05
->>>>>>> 1d9197f4
+        - initial_symbol_table: ed68e1a27ce8421017d6a9ee6d23e2e9cb5c7fbad80c6c27d0878ae4c420d366
+          type_checked_symbol_table: 49b912a7c0bbe948c6c049b6e56d90aeb245cdd80d17105302c68a66bea4bd01
+          unrolled_symbol_table: 49b912a7c0bbe948c6c049b6e56d90aeb245cdd80d17105302c68a66bea4bd01
+          initial_ast: 06defad20bb4a8deec30fbe1e4dbe96ae5c061723f64f7b73c54ee3bb828560f
+          unrolled_ast: 06defad20bb4a8deec30fbe1e4dbe96ae5c061723f64f7b73c54ee3bb828560f
+          ssa_ast: 0d406271c5309d18ec58ba5541f484cf0294538ddfda6b069b8a6074c979f4a9
+          flattened_ast: 3ccd42d195e163bcf97060f245618ad1e3c24f37798767e04813731903e02ec2
+          destructured_ast: b33b14b03fdd9d09d6d36494f8fe4533ae8590ba60d6bfabff30145547eb6932
+          inlined_ast: b33b14b03fdd9d09d6d36494f8fe4533ae8590ba60d6bfabff30145547eb6932
+          dce_ast: b33b14b03fdd9d09d6d36494f8fe4533ae8590ba60d6bfabff30145547eb6932
           bytecode: 65f57028681592ca0f5c4fed50abb89f4aa53139b2371bc00c3e701d5b8e896f
           errors: ""
           warnings: ""