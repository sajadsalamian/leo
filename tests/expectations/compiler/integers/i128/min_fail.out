---
namespace: Compile
expectation: Pass
outputs:
  - - compile:
<<<<<<< HEAD
        - initial_symbol_table: c377a40a9af2363c7196bfe6ecb01732445a7071ccc9e4fa40cf5ff83bd9f95c
          type_checked_symbol_table: c6c4c6720aa2e146c63bf206ea7ebc0c17606ac08730726c677887d0a00e1077
          unrolled_symbol_table: c6c4c6720aa2e146c63bf206ea7ebc0c17606ac08730726c677887d0a00e1077
          initial_ast: 18d515f2e17a6421757c560987e7a51edc746cb7d9b67324fb8ab0ba2e3cd049
          unrolled_ast: 18d515f2e17a6421757c560987e7a51edc746cb7d9b67324fb8ab0ba2e3cd049
          ssa_ast: cdb89edf270a35b547541de05b199278ecbd67c0076f6c78fa4cf99602143700
          flattened_ast: a21e1de3eb040bea406f509277b060917732807ce3b1b83bd5d0127f2c86daf0
          destructured_ast: 7761ec390f29fa668e64f5568857fdf6fde78e9f8449668c4665b03a17c4f6db
          inlined_ast: 7761ec390f29fa668e64f5568857fdf6fde78e9f8449668c4665b03a17c4f6db
          dce_ast: 7761ec390f29fa668e64f5568857fdf6fde78e9f8449668c4665b03a17c4f6db
=======
        - initial_symbol_table: d6e9f08b495191f15af993e13011345c698f17781a39c25e5fb78f6f74d1cb90
          type_checked_symbol_table: 13924adff45af1329979a4fce780aa920b156367c8aa60dae2277ce57f959f6d
          unrolled_symbol_table: 13924adff45af1329979a4fce780aa920b156367c8aa60dae2277ce57f959f6d
          initial_ast: c0f49bc8d0af074d1caa40c8fac7df7f74dffe0a51bf01b5dd8b4383a2777c8a
          unrolled_ast: c0f49bc8d0af074d1caa40c8fac7df7f74dffe0a51bf01b5dd8b4383a2777c8a
          ssa_ast: 973f80d2742fd2b68aeb2333aa03cc04929818c72a2ed716b359377b80c11657
          flattened_ast: 0518fe892e4129721773b55b922ba4481e94453d900fa68a46bade77cc469b90
          destructured_ast: e3977e245d79b033243f9d84cc900fd767d14e55ed5944e13a5838bab13d2ffd
          inlined_ast: e3977e245d79b033243f9d84cc900fd767d14e55ed5944e13a5838bab13d2ffd
          dce_ast: e3977e245d79b033243f9d84cc900fd767d14e55ed5944e13a5838bab13d2ffd
>>>>>>> 1d9197f4
          bytecode: 01713226f7ba799a801ed169d73aa94e4a3cb8048c6c069fdc874c2807e8ead6
          errors: ""
          warnings: ""<|MERGE_RESOLUTION|>--- conflicted
+++ resolved
@@ -3,29 +3,16 @@
 expectation: Pass
 outputs:
   - - compile:
-<<<<<<< HEAD
-        - initial_symbol_table: c377a40a9af2363c7196bfe6ecb01732445a7071ccc9e4fa40cf5ff83bd9f95c
-          type_checked_symbol_table: c6c4c6720aa2e146c63bf206ea7ebc0c17606ac08730726c677887d0a00e1077
-          unrolled_symbol_table: c6c4c6720aa2e146c63bf206ea7ebc0c17606ac08730726c677887d0a00e1077
-          initial_ast: 18d515f2e17a6421757c560987e7a51edc746cb7d9b67324fb8ab0ba2e3cd049
-          unrolled_ast: 18d515f2e17a6421757c560987e7a51edc746cb7d9b67324fb8ab0ba2e3cd049
-          ssa_ast: cdb89edf270a35b547541de05b199278ecbd67c0076f6c78fa4cf99602143700
-          flattened_ast: a21e1de3eb040bea406f509277b060917732807ce3b1b83bd5d0127f2c86daf0
-          destructured_ast: 7761ec390f29fa668e64f5568857fdf6fde78e9f8449668c4665b03a17c4f6db
-          inlined_ast: 7761ec390f29fa668e64f5568857fdf6fde78e9f8449668c4665b03a17c4f6db
-          dce_ast: 7761ec390f29fa668e64f5568857fdf6fde78e9f8449668c4665b03a17c4f6db
-=======
-        - initial_symbol_table: d6e9f08b495191f15af993e13011345c698f17781a39c25e5fb78f6f74d1cb90
-          type_checked_symbol_table: 13924adff45af1329979a4fce780aa920b156367c8aa60dae2277ce57f959f6d
-          unrolled_symbol_table: 13924adff45af1329979a4fce780aa920b156367c8aa60dae2277ce57f959f6d
-          initial_ast: c0f49bc8d0af074d1caa40c8fac7df7f74dffe0a51bf01b5dd8b4383a2777c8a
-          unrolled_ast: c0f49bc8d0af074d1caa40c8fac7df7f74dffe0a51bf01b5dd8b4383a2777c8a
-          ssa_ast: 973f80d2742fd2b68aeb2333aa03cc04929818c72a2ed716b359377b80c11657
-          flattened_ast: 0518fe892e4129721773b55b922ba4481e94453d900fa68a46bade77cc469b90
-          destructured_ast: e3977e245d79b033243f9d84cc900fd767d14e55ed5944e13a5838bab13d2ffd
-          inlined_ast: e3977e245d79b033243f9d84cc900fd767d14e55ed5944e13a5838bab13d2ffd
-          dce_ast: e3977e245d79b033243f9d84cc900fd767d14e55ed5944e13a5838bab13d2ffd
->>>>>>> 1d9197f4
+        - initial_symbol_table: 465444f63a1b533ed8a51947a39c02c91e8daf43fe000c6e6d818b422a52861a
+          type_checked_symbol_table: 647f39291b62681aa67c79e28236beb910572b61bad45e605b33fe48acf530cc
+          unrolled_symbol_table: 647f39291b62681aa67c79e28236beb910572b61bad45e605b33fe48acf530cc
+          initial_ast: 68a180f5f098a5fc4b89747705daeb3c8c5363312a3d4ca8716a17aa0f921cbb
+          unrolled_ast: 68a180f5f098a5fc4b89747705daeb3c8c5363312a3d4ca8716a17aa0f921cbb
+          ssa_ast: 223d0d71b6c902bc36d98866cd58738c8ef0ae5459dc8c7e4d05306107291dfe
+          flattened_ast: 9ba67b9062caf22f889f944ff08221577d7326ebac0dd4c4dd6b8fc228cb0680
+          destructured_ast: a8572199187b58842be5269e59a39451faec99980eccef6c7030d513694eb502
+          inlined_ast: a8572199187b58842be5269e59a39451faec99980eccef6c7030d513694eb502
+          dce_ast: a8572199187b58842be5269e59a39451faec99980eccef6c7030d513694eb502
           bytecode: 01713226f7ba799a801ed169d73aa94e4a3cb8048c6c069fdc874c2807e8ead6
           errors: ""
           warnings: ""