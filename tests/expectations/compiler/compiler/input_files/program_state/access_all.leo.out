--- conflicted
+++ resolved
@@ -16,12 +16,6 @@
             r0:
               type: bool
               value: "true"
-<<<<<<< HEAD
-    initial_ast: 396f04c5dd0931574b1b0ae902b34e4ef8b3726fd416408817880c5682248ff1
-    canonicalized_ast: 396f04c5dd0931574b1b0ae902b34e4ef8b3726fd416408817880c5682248ff1
-    type_inferenced_ast: 558a38b4db2ccd6aebe783126779507ab1d15a2ab1dbc2cab059781eac3c1406
-=======
-    initial_ast: 6fd4f46e0a795fd0edef840925c6a152c8b69685f30b42b1dc5aeaf2e0f1296a
-    canonicalized_ast: 6fd4f46e0a795fd0edef840925c6a152c8b69685f30b42b1dc5aeaf2e0f1296a
-    type_inferenced_ast: ad948d43d662198b33e752ac1c20807b5d79525c4cc61f15d41155f31ade71c4
->>>>>>> 235daa9e
+    initial_ast: 9cca50f35319c4b4e776c170a2936cb7e0a82c2d458bd725a282f1eaa3f01391
+    canonicalized_ast: 9cca50f35319c4b4e776c170a2936cb7e0a82c2d458bd725a282f1eaa3f01391
+    type_inferenced_ast: d75b58e775d20e72834683792cbf09339bb9f07ce05501d0331026cc0fe859cf