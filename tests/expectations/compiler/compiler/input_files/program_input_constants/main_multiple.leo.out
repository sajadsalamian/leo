---
namespace: Compile
expectation: Pass
outputs:
  - circuit:
      num_public_variables: 0
      num_private_variables: 2
      num_constraints: 2
      at: 401937c524c61a28b4fab76d7a1f85bb628850012af62362a0922610372faf92
      bt: cdf9a9cee4f2edf55111a95ae60bde9801080f6bde638a5c79273a39a2f9f7f5
      ct: 643d5437104296e21d906ecb15b2c96ad278f20cfc4af53b12bb6069bd853726
    ir:
      - "decl f0: <0>"
      - "  store &v1, ((v0), (), (), ())"
      - "  ne &v5, v2, v3"
      - "  eq &v6, v5, v4"
      - "  retn v6"
      - "decl f1: <7>"
      - "  retn [false, false, false, false, false, false, false, false, false, false, false, false, false, false, false, false, false, false, false, false, false, false, false, false, false, false, false, false, false, false, false, false, false, false, false, false, false, false, false, false, false, false, false, false, false, false, false, false, false, false, false, false, false, false, false, false, false, false, false, false, false, false, false, false, false, false, false, false, false, false, false, false, false, false, false, false, false, false, false, false, false, false, false, false, false, false, false, false, false, false, false, false, false, false, false, false, false, false, false, false, false, false, false, false, false, false, false, false, false, false, false, false, false, false, false, false, false, false, false, false, false, false, false, false, false, false, false, false, false, false, false, false, false, false, false, false, false, false, false, false, false, false, false, false, false, false, false, false, false, false, false, false, false, false, false, false, false, false, false, false, false, false, false, false, false, false, false, false, false, false, false, false, false, false, false, false, false, false, false, false, false, false, false, false, false, false, false, false, false, false, false, false, false, false, false, false, false, false, false, false, false, false, false, false, false, false, false, false, false, false, false, false, false, false, false, false, false, false, false, false, false, false, false, false, false, false, false, false, false, false, false, false, false, false, false, false, false, false, false, false, false, false, false, false, false, false, false, false, false, false, false, false, false, false, false, false]"
      - "decl f2: <8>"
      - "  retn aleo1qnr4dkkvkgfqph0vzc3y6z2eu975wnpz2925ntjccd5cfqxtyu8sta57j8"
      - "decl f3: <9>"
      - "  retn [0, 0, 0, 0, 0, 0, 0, 0, 0, 0, 0, 0, 0, 0, 0, 0, 0, 0, 0, 0, 0, 0, 0, 0, 0, 0, 0, 0, 0, 0, 0, 0]"
      - "decl f4: <10>"
      - "  retn aleo1qnr4dkkvkgfqph0vzc3y6z2eu975wnpz2925ntjccd5cfqxtyu8sta57j8"
      - "decl f5: <11>"
      - "  retn [false, false, false, false, false, false, false, false, false, false, false, false, false, false, false, false, false, false, false, false, false, false, false, false, false, false, false, false, false, false, false, false, false, false, false, false, false, false, false, false, false, false, false, false, false, false, false, false, false, false, false, false, false, false, false, false, false, false, false, false, false, false, false, false, false, false, false, false, false, false, false, false, false, false, false, false, false, false, false, false, false, false, false, false, false, false, false, false, false, false, false, false, false, false, false, false, false, false, false, false, false, false, false, false, false, false, false, false, false, false, false, false, false, false, false, false, false, false, false, false, false, false, false, false, false, false, false, false, false, false, false, false, false, false, false, false, false, false, false, false, false, false, false, false, false, false, false, false, false, false, false, false, false, false, false, false, false, false, false, false, false, false, false, false, false, false, false, false, false, false, false, false, false, false, false, false, false, false, false, false, false, false, false, false, false, false, false, false, false, false, false, false, false, false, false, false, false, false, false, false, false, false, false, false, false, false, false, false, false, false, false, false, false, false, false, false, false, false, false, false, false, false, false, false, false, false, false, false, false, false, false, false, false, false, false, false, false, false, false, false, false, false, false, false, false, false, false, false, false, false, false, false, false, false, false, false]"
      - "decl f6: <12>"
      - "  retn aleo1qnr4dkkvkgfqph0vzc3y6z2eu975wnpz2925ntjccd5cfqxtyu8sta57j8"
      - "decl f7: <13>"
      - "  retn [0, 0, 0, 0, 0, 0, 0, 0, 0, 0, 0, 0, 0, 0, 0, 0, 0, 0, 0, 0, 0, 0, 0, 0, 0, 0, 0, 0, 0, 0, 0, 0]"
      - "decl f8: <14>"
      - "  retn aleo1qnr4dkkvkgfqph0vzc3y6z2eu975wnpz2925ntjccd5cfqxtyu8sta57j8"
      - "decl f9: <15>"
      - "  retn 0"
      - "decl f10: <16>"
      - "  retn [false]"
      - "decl f11: <17>"
      - "  retn false"
      - "decl f12: <18>"
      - "  retn [0]"
      - "decl f13: <19>"
      - "  retn false"
      - "decl f14: <20>"
      - "  retn [false]"
      - "decl f15: <21>"
      - "  retn false"
      - "decl f16: <22>"
      - "  retn [0]"
      - "decl f17: <23>"
      - "  retn false"
      - "decl f18: <24>"
      - "  retn [false, false, false, false, false, false, false, false, false, false, false, false, false, false, false, false, false, false, false, false, false, false, false, false, false, false, false, false, false, false, false, false, false, false, false, false, false, false, false, false, false, false, false, false, false, false, false, false, false, false, false, false, false, false, false, false, false, false, false, false, false, false, false, false, false, false, false, false, false, false, false, false, false, false, false, false, false, false, false, false, false, false, false, false, false, false, false, false, false, false, false, false, false, false, false, false, false, false, false, false, false, false, false, false, false, false, false, false, false, false, false, false, false, false, false, false, false, false, false, false, false, false, false, false, false, false, false, false, false, false, false, false, false, false, false, false, false, false, false, false, false, false, false, false, false, false, false, false, false, false, false, false, false, false, false, false, false, false, false, false, false, false, false, false, false, false, false, false, false, false, false, false, false, false, false, false, false, false, false, false, false, false, false, false, false, false, false, false, false, false, false, false, false, false, false, false, false, false, false, false, false, false, false, false, false, false, false, false, false, false, false, false, false, false, false, false, false, false, false, false, false, false, false, false, false, false, false, false, false, false, false, false, false, false, false, false, false, false, false, false, false, false, false, false, false, false, false, false, false, false, false, false, false]"
      - "decl f19: <25>"
      - "  retn 'a'"
      - "decl f20: <26>"
      - "  retn [0, 0, 0, 0, 0, 0, 0, 0, 0, 0, 0, 0, 0, 0, 0, 0, 0, 0, 0, 0, 0, 0, 0, 0, 0, 0, 0, 0, 0, 0, 0, 0]"
      - "decl f21: <27>"
      - "  retn 'a'"
      - "decl f22: <28>"
      - "  retn [false, false, false, false, false, false, false, false, false, false, false, false, false, false, false, false, false, false, false, false, false, false, false, false, false, false, false, false, false, false, false, false, false, false, false, false, false, false, false, false, false, false, false, false, false, false, false, false, false, false, false, false, false, false, false, false, false, false, false, false, false, false, false, false, false, false, false, false, false, false, false, false, false, false, false, false, false, false, false, false, false, false, false, false, false, false, false, false, false, false, false, false, false, false, false, false, false, false, false, false, false, false, false, false, false, false, false, false, false, false, false, false, false, false, false, false, false, false, false, false, false, false, false, false, false, false, false, false, false, false, false, false, false, false, false, false, false, false, false, false, false, false, false, false, false, false, false, false, false, false, false, false, false, false, false, false, false, false, false, false, false, false, false, false, false, false, false, false, false, false, false, false, false, false, false, false, false, false, false, false, false, false, false, false, false, false, false, false, false, false, false, false, false, false, false, false, false, false, false, false, false, false, false, false, false, false, false, false, false, false, false, false, false, false, false, false, false, false, false, false, false, false, false, false, false, false, false, false, false, false, false, false, false, false, false, false, false, false, false, false, false, false, false, false, false, false, false, false, false, false, false, false, false]"
      - "decl f23: <29>"
      - "  retn 'a'"
      - "decl f24: <30>"
      - "  retn [0, 0, 0, 0, 0, 0, 0, 0, 0, 0, 0, 0, 0, 0, 0, 0, 0, 0, 0, 0, 0, 0, 0, 0, 0, 0, 0, 0, 0, 0, 0, 0]"
      - "decl f25: <31>"
      - "  retn 'a'"
      - "decl f26: <32>"
      - "  retn [false, false, false, false, false, false, false, false, false, false, false, false, false, false, false, false, false, false, false, false, false, false, false, false, false, false, false, false, false, false, false, false, false, false, false, false, false, false, false, false, false, false, false, false, false, false, false, false, false, false, false, false, false, false, false, false, false, false, false, false, false, false, false, false, false, false, false, false, false, false, false, false, false, false, false, false, false, false, false, false, false, false, false, false, false, false, false, false, false, false, false, false, false, false, false, false, false, false, false, false, false, false, false, false, false, false, false, false, false, false, false, false, false, false, false, false, false, false, false, false, false, false, false, false, false, false, false, false, false, false, false, false, false, false, false, false, false, false, false, false, false, false, false, false, false, false, false, false, false, false, false, false, false, false, false, false, false, false, false, false, false, false, false, false, false, false, false, false, false, false, false, false, false, false, false, false, false, false, false, false, false, false, false, false, false, false, false, false, false, false, false, false, false, false, false, false, false, false, false, false, false, false, false, false, false, false, false, false, false, false, false, false, false, false, false, false, false, false, false, false, false, false, false, false, false, false, false, false, false, false, false, false, false, false, false, false, false, false, false, false, false, false, false, false, false, false, false, false, false, false, false, false, false]"
      - "decl f27: <33>"
      - "  retn []"
      - "decl f28: <34>"
      - "  retn [0, 0, 0, 0, 0, 0, 0, 0, 0, 0, 0, 0, 0, 0, 0, 0, 0, 0, 0, 0, 0, 0, 0, 0, 0, 0, 0, 0, 0, 0, 0, 0]"
      - "decl f29: <35>"
      - "  retn []"
      - "decl f30: <36>"
      - "  retn [false, false, false, false, false, false, false, false, false, false, false, false, false, false, false, false, false, false, false, false, false, false, false, false, false, false, false, false, false, false, false, false, false, false, false, false, false, false, false, false, false, false, false, false, false, false, false, false, false, false, false, false, false, false, false, false, false, false, false, false, false, false, false, false, false, false, false, false, false, false, false, false, false, false, false, false, false, false, false, false, false, false, false, false, false, false, false, false, false, false, false, false, false, false, false, false, false, false, false, false, false, false, false, false, false, false, false, false, false, false, false, false, false, false, false, false, false, false, false, false, false, false, false, false, false, false, false, false, false, false, false, false, false, false, false, false, false, false, false, false, false, false, false, false, false, false, false, false, false, false, false, false, false, false, false, false, false, false, false, false, false, false, false, false, false, false, false, false, false, false, false, false, false, false, false, false, false, false, false, false, false, false, false, false, false, false, false, false, false, false, false, false, false, false, false, false, false, false, false, false, false, false, false, false, false, false, false, false, false, false, false, false, false, false, false, false, false, false, false, false, false, false, false, false, false, false, false, false, false, false, false, false, false, false, false, false, false, false, false, false, false, false, false, false, false, false, false, false, false, false, false, false, false]"
      - "decl f31: <37>"
      - "  retn []"
      - "decl f32: <38>"
      - "  retn [0, 0, 0, 0, 0, 0, 0, 0, 0, 0, 0, 0, 0, 0, 0, 0, 0, 0, 0, 0, 0, 0, 0, 0, 0, 0, 0, 0, 0, 0, 0, 0]"
      - "decl f33: <39>"
      - "  retn []"
      - "decl f34: <40>"
      - "  retn [false, false, false, false, false, false, false, false, false, false, false, false, false, false, false, false, false, false, false, false, false, false, false, false, false, false, false, false, false, false, false, false, false, false, false, false, false, false, false, false, false, false, false, false, false, false, false, false, false, false, false, false, false, false, false, false, false, false, false, false, false, false, false, false, false, false, false, false, false, false, false, false, false, false, false, false, false, false, false, false, false, false, false, false, false, false, false, false, false, false, false, false, false, false, false, false, false, false, false, false, false, false, false, false, false, false, false, false, false, false, false, false, false, false, false, false, false, false, false, false, false, false, false, false, false, false, false, false, false, false, false, false, false, false, false, false, false, false, false, false, false, false, false, false, false, false, false, false, false, false, false, false, false, false, false, false, false, false, false, false, false, false, false, false, false, false, false, false, false, false, false, false, false, false, false, false, false, false, false, false, false, false, false, false, false, false, false, false, false, false, false, false, false, false, false, false, false, false, false, false, false, false, false, false, false, false, false, false, false, false, false, false, false, false, false, false, false, false, false, false, false, false, false, false, false, false, false, false, false, false, false, false, false, false, false, false, false, false, false, false, false, false, false, false, false, false, false, false, false, false, false, false, false, false, false, false, false, false, false, false, false, false, false, false, false, false, false, false, false, false, false, false, false, false, false, false, false, false, false, false, false, false, false, false, false, false, false, false, false, false, false, false, false, false, false, false, false, false, false, false, false, false, false, false, false, false, false, false, false, false, false, false, false, false, false, false, false, false, false, false, false, false, false, false, false, false, false, false, false, false, false, false, false, false, false, false, false, false, false, false, false, false, false, false, false, false, false, false, false, false, false, false, false, false, false, false, false, false, false, false, false, false, false, false, false, false, false, false, false, false, false, false, false, false, false, false, false, false, false, false, false, false, false, false, false, false, false, false, false, false, false, false, false, false, false, false, false, false, false, false, false, false, false, false, false, false, false, false, false, false, false, false, false, false, false, false, false, false, false, false, false, false, false, false, false, false, false, false, false, false, false, false, false, false, false, false, false, false, false, false, false, false, false, false, false, false, false, false, false, false, false, false, false, false, false, false, false, false, false, false, false, false, false, false, false, false, false, false, false, false, false, false, false, false, false, false, false, false, false, false, false, false, false, false, false, false, false, false, false, false, false, false, false, false, false, false, false, false, false, false, false, false, false, false, false, false]"
      - "decl f35: <41>"
      - "  retn []group"
      - "decl f36: <42>"
      - "  retn [0, 0, 0, 0, 0, 0, 0, 0, 0, 0, 0, 0, 0, 0, 0, 0, 0, 0, 0, 0, 0, 0, 0, 0, 0, 0, 0, 0, 0, 0, 0, 0, 0, 0, 0, 0, 0, 0, 0, 0, 0, 0, 0, 0, 0, 0, 0, 0, 0, 0, 0, 0, 0, 0, 0, 0, 0, 0, 0, 0, 0, 0, 0, 0]"
      - "decl f37: <43>"
      - "  retn []group"
      - "decl f38: <44>"
      - "  retn [false, false, false, false, false, false, false, false, false, false, false, false, false, false, false, false, false, false, false, false, false, false, false, false, false, false, false, false, false, false, false, false, false, false, false, false, false, false, false, false, false, false, false, false, false, false, false, false, false, false, false, false, false, false, false, false, false, false, false, false, false, false, false, false, false, false, false, false, false, false, false, false, false, false, false, false, false, false, false, false, false, false, false, false, false, false, false, false, false, false, false, false, false, false, false, false, false, false, false, false, false, false, false, false, false, false, false, false, false, false, false, false, false, false, false, false, false, false, false, false, false, false, false, false, false, false, false, false, false, false, false, false, false, false, false, false, false, false, false, false, false, false, false, false, false, false, false, false, false, false, false, false, false, false, false, false, false, false, false, false, false, false, false, false, false, false, false, false, false, false, false, false, false, false, false, false, false, false, false, false, false, false, false, false, false, false, false, false, false, false, false, false, false, false, false, false, false, false, false, false, false, false, false, false, false, false, false, false, false, false, false, false, false, false, false, false, false, false, false, false, false, false, false, false, false, false, false, false, false, false, false, false, false, false, false, false, false, false, false, false, false, false, false, false, false, false, false, false, false, false, false, false, false, false, false, false, false, false, false, false, false, false, false, false, false, false, false, false, false, false, false, false, false, false, false, false, false, false, false, false, false, false, false, false, false, false, false, false, false, false, false, false, false, false, false, false, false, false, false, false, false, false, false, false, false, false, false, false, false, false, false, false, false, false, false, false, false, false, false, false, false, false, false, false, false, false, false, false, false, false, false, false, false, false, false, false, false, false, false, false, false, false, false, false, false, false, false, false, false, false, false, false, false, false, false, false, false, false, false, false, false, false, false, false, false, false, false, false, false, false, false, false, false, false, false, false, false, false, false, false, false, false, false, false, false, false, false, false, false, false, false, false, false, false, false, false, false, false, false, false, false, false, false, false, false, false, false, false, false, false, false, false, false, false, false, false, false, false, false, false, false, false, false, false, false, false, false, false, false, false, false, false, false, false, false, false, false, false, false, false, false, false, false, false, false, false, false, false, false, false, false, false, false, false, false, false, false, false, false, false, false, false, false, false, false, false, false, false, false, false, false, false, false, false, false, false, false, false, false, false, false, false, false, false, false, false, false, false, false, false, false, false, false, false, false, false, false, false, false, false, false, false, false, false, false, false]"
      - "decl f39: <45>"
      - "  retn []group"
      - "decl f40: <46>"
      - "  retn [0, 0, 0, 0, 0, 0, 0, 0, 0, 0, 0, 0, 0, 0, 0, 0, 0, 0, 0, 0, 0, 0, 0, 0, 0, 0, 0, 0, 0, 0, 0, 0, 0, 0, 0, 0, 0, 0, 0, 0, 0, 0, 0, 0, 0, 0, 0, 0, 0, 0, 0, 0, 0, 0, 0, 0, 0, 0, 0, 0, 0, 0, 0, 0]"
      - "decl f41: <47>"
      - "  retn []group"
      - "decl f42: <48>"
      - "  retn [false, false, false, false, false, false, false, false]"
      - "decl f43: <49>"
      - "  retn 0"
      - "decl f44: <50>"
      - "  retn [0]"
      - "decl f45: <51>"
      - "  retn 0"
      - "decl f46: <52>"
      - "  retn [false, false, false, false, false, false, false, false]"
      - "decl f47: <53>"
      - "  retn 0"
      - "decl f48: <54>"
      - "  retn [0]"
      - "decl f49: <55>"
      - "  retn 0"
      - "decl f50: <56>"
      - "  retn [false, false, false, false, false, false, false, false, false, false, false, false, false, false, false, false]"
      - "decl f51: <57>"
      - "  retn 0"
      - "decl f52: <58>"
      - "  retn [0, 0]"
      - "decl f53: <59>"
      - "  retn 0"
      - "decl f54: <60>"
      - "  retn [false, false, false, false, false, false, false, false, false, false, false, false, false, false, false, false]"
      - "decl f55: <61>"
      - "  retn 0"
      - "decl f56: <62>"
      - "  retn [0, 0]"
      - "decl f57: <63>"
      - "  retn 0"
      - "decl f58: <64>"
      - "  retn [false, false, false, false, false, false, false, false, false, false, false, false, false, false, false, false, false, false, false, false, false, false, false, false, false, false, false, false, false, false, false, false]"
      - "decl f59: <65>"
      - "  retn 0"
      - "decl f60: <66>"
      - "  retn [0, 0, 0, 0]"
      - "decl f61: <67>"
      - "  retn 0"
      - "decl f62: <68>"
      - "  retn [false, false, false, false, false, false, false, false, false, false, false, false, false, false, false, false, false, false, false, false, false, false, false, false, false, false, false, false, false, false, false, false]"
      - "decl f63: <69>"
      - "  retn 0"
      - "decl f64: <70>"
      - "  retn [0, 0, 0, 0]"
      - "decl f65: <71>"
      - "  retn 0"
      - "decl f66: <72>"
      - "  retn [false, false, false, false, false, false, false, false, false, false, false, false, false, false, false, false, false, false, false, false, false, false, false, false, false, false, false, false, false, false, false, false, false, false, false, false, false, false, false, false, false, false, false, false, false, false, false, false, false, false, false, false, false, false, false, false, false, false, false, false, false, false, false, false]"
      - "decl f67: <73>"
      - "  retn 0"
      - "decl f68: <74>"
      - "  retn [0, 0, 0, 0, 0, 0, 0, 0]"
      - "decl f69: <75>"
      - "  retn 0"
      - "decl f70: <76>"
      - "  retn [false, false, false, false, false, false, false, false, false, false, false, false, false, false, false, false, false, false, false, false, false, false, false, false, false, false, false, false, false, false, false, false, false, false, false, false, false, false, false, false, false, false, false, false, false, false, false, false, false, false, false, false, false, false, false, false, false, false, false, false, false, false, false, false]"
      - "decl f71: <77>"
      - "  retn 0"
      - "decl f72: <78>"
      - "  retn [0, 0, 0, 0, 0, 0, 0, 0]"
      - "decl f73: <79>"
      - "  retn 0"
      - "decl f74: <80>"
      - "  retn [false, false, false, false, false, false, false, false, false, false, false, false, false, false, false, false, false, false, false, false, false, false, false, false, false, false, false, false, false, false, false, false, false, false, false, false, false, false, false, false, false, false, false, false, false, false, false, false, false, false, false, false, false, false, false, false, false, false, false, false, false, false, false, false, false, false, false, false, false, false, false, false, false, false, false, false, false, false, false, false, false, false, false, false, false, false, false, false, false, false, false, false, false, false, false, false, false, false, false, false, false, false, false, false, false, false, false, false, false, false, false, false, false, false, false, false, false, false, false, false, false, false, false, false, false, false, false, false]"
      - "decl f75: <81>"
      - "  retn 0"
      - "decl f76: <82>"
      - "  retn [0, 0, 0, 0, 0, 0, 0, 0, 0, 0, 0, 0, 0, 0, 0, 0]"
      - "decl f77: <83>"
      - "  retn 0"
      - "decl f78: <84>"
      - "  retn [false, false, false, false, false, false, false, false, false, false, false, false, false, false, false, false, false, false, false, false, false, false, false, false, false, false, false, false, false, false, false, false, false, false, false, false, false, false, false, false, false, false, false, false, false, false, false, false, false, false, false, false, false, false, false, false, false, false, false, false, false, false, false, false, false, false, false, false, false, false, false, false, false, false, false, false, false, false, false, false, false, false, false, false, false, false, false, false, false, false, false, false, false, false, false, false, false, false, false, false, false, false, false, false, false, false, false, false, false, false, false, false, false, false, false, false, false, false, false, false, false, false, false, false, false, false, false, false]"
      - "decl f79: <85>"
      - "  retn 0"
      - "decl f80: <86>"
      - "  retn [0, 0, 0, 0, 0, 0, 0, 0, 0, 0, 0, 0, 0, 0, 0, 0]"
      - "decl f81: <87>"
      - "  retn 0"
      - "decl f82: <88>"
      - "  retn [false, false, false, false, false, false, false, false]"
      - "decl f83: <89>"
      - "  retn 0"
      - "decl f84: <90>"
      - "  retn [0]"
      - "decl f85: <91>"
      - "  retn 0"
      - "decl f86: <92>"
      - "  retn [false, false, false, false, false, false, false, false]"
      - "decl f87: <93>"
      - "  retn 0"
      - "decl f88: <94>"
      - "  retn [0]"
      - "decl f89: <95>"
      - "  retn 0"
      - "decl f90: <96>"
      - "  retn [false, false, false, false, false, false, false, false, false, false, false, false, false, false, false, false]"
      - "decl f91: <97>"
      - "  retn 0"
      - "decl f92: <98>"
      - "  retn [0, 0]"
      - "decl f93: <99>"
      - "  retn 0"
      - "decl f94: <100>"
      - "  retn [false, false, false, false, false, false, false, false, false, false, false, false, false, false, false, false]"
      - "decl f95: <101>"
      - "  retn 0"
      - "decl f96: <102>"
      - "  retn [0, 0]"
      - "decl f97: <103>"
      - "  retn 0"
      - "decl f98: <104>"
      - "  retn [false, false, false, false, false, false, false, false, false, false, false, false, false, false, false, false, false, false, false, false, false, false, false, false, false, false, false, false, false, false, false, false]"
      - "decl f99: <105>"
      - "  retn 0"
      - "decl f100: <106>"
      - "  retn [0, 0, 0, 0]"
      - "decl f101: <107>"
      - "  retn 0"
      - "decl f102: <108>"
      - "  retn [false, false, false, false, false, false, false, false, false, false, false, false, false, false, false, false, false, false, false, false, false, false, false, false, false, false, false, false, false, false, false, false]"
      - "decl f103: <109>"
      - "  retn 0"
      - "decl f104: <110>"
      - "  retn [0, 0, 0, 0]"
      - "decl f105: <111>"
      - "  retn 0"
      - "decl f106: <112>"
      - "  retn [false, false, false, false, false, false, false, false, false, false, false, false, false, false, false, false, false, false, false, false, false, false, false, false, false, false, false, false, false, false, false, false, false, false, false, false, false, false, false, false, false, false, false, false, false, false, false, false, false, false, false, false, false, false, false, false, false, false, false, false, false, false, false, false]"
      - "decl f107: <113>"
      - "  retn 0"
      - "decl f108: <114>"
      - "  retn [0, 0, 0, 0, 0, 0, 0, 0]"
      - "decl f109: <115>"
      - "  retn 0"
      - "decl f110: <116>"
      - "  retn [false, false, false, false, false, false, false, false, false, false, false, false, false, false, false, false, false, false, false, false, false, false, false, false, false, false, false, false, false, false, false, false, false, false, false, false, false, false, false, false, false, false, false, false, false, false, false, false, false, false, false, false, false, false, false, false, false, false, false, false, false, false, false, false]"
      - "decl f111: <117>"
      - "  retn 0"
      - "decl f112: <118>"
      - "  retn [0, 0, 0, 0, 0, 0, 0, 0]"
      - "decl f113: <119>"
      - "  retn 0"
      - "decl f114: <120>"
      - "  retn [false, false, false, false, false, false, false, false, false, false, false, false, false, false, false, false, false, false, false, false, false, false, false, false, false, false, false, false, false, false, false, false, false, false, false, false, false, false, false, false, false, false, false, false, false, false, false, false, false, false, false, false, false, false, false, false, false, false, false, false, false, false, false, false, false, false, false, false, false, false, false, false, false, false, false, false, false, false, false, false, false, false, false, false, false, false, false, false, false, false, false, false, false, false, false, false, false, false, false, false, false, false, false, false, false, false, false, false, false, false, false, false, false, false, false, false, false, false, false, false, false, false, false, false, false, false, false, false]"
      - "decl f115: <121>"
      - "  retn 0"
      - "decl f116: <122>"
      - "  retn [0, 0, 0, 0, 0, 0, 0, 0, 0, 0, 0, 0, 0, 0, 0, 0]"
      - "decl f117: <123>"
      - "  retn 0"
      - "decl f118: <124>"
      - "  retn [false, false, false, false, false, false, false, false, false, false, false, false, false, false, false, false, false, false, false, false, false, false, false, false, false, false, false, false, false, false, false, false, false, false, false, false, false, false, false, false, false, false, false, false, false, false, false, false, false, false, false, false, false, false, false, false, false, false, false, false, false, false, false, false, false, false, false, false, false, false, false, false, false, false, false, false, false, false, false, false, false, false, false, false, false, false, false, false, false, false, false, false, false, false, false, false, false, false, false, false, false, false, false, false, false, false, false, false, false, false, false, false, false, false, false, false, false, false, false, false, false, false, false, false, false, false, false, false]"
      - "decl f119: <125>"
      - "  retn 0"
      - "decl f120: <126>"
      - "  retn [0, 0, 0, 0, 0, 0, 0, 0, 0, 0, 0, 0, 0, 0, 0, 0]"
      - "decl f121: <127>"
      - "  retn 0"
      - ""
    output:
      - input_file: input/main_multiple.in
        output:
          registers:
            r0:
              type: bool
              value: "true"
<<<<<<< HEAD
    initial_ast: b691091a44dc10d16783b45bff5a00c29f92a206a56796d29af1e1452abebbda
    imports_resolved_ast: 2950625b96228b9498eee2fe8d1b1353160349e24ebcea5d822459e01d4e86b2
    canonicalized_ast: 2950625b96228b9498eee2fe8d1b1353160349e24ebcea5d822459e01d4e86b2
    type_inferenced_ast: 7d11114c9e5549a2cad6152c09a6de94aaaee13508c35b246248d094c612db06
=======
    initial_ast: 3c819fa41493f07fa6e27c28ae5c4a7ad1f3737a3669f743c48349a9b6ee47c9
    imports_resolved_ast: ddaab655b3cec5ccfc3a590f6853a6b18538bec74119e5868b524f3138487c4a
    canonicalized_ast: ddaab655b3cec5ccfc3a590f6853a6b18538bec74119e5868b524f3138487c4a
    type_inferenced_ast: bae3e6857947e63c60fced1b57bee7ad532c9e7ee0422cfcd5edf01ab2648038
>>>>>>> 03f78d56
<|MERGE_RESOLUTION|>--- conflicted
+++ resolved
@@ -265,14 +265,7 @@
             r0:
               type: bool
               value: "true"
-<<<<<<< HEAD
-    initial_ast: b691091a44dc10d16783b45bff5a00c29f92a206a56796d29af1e1452abebbda
-    imports_resolved_ast: 2950625b96228b9498eee2fe8d1b1353160349e24ebcea5d822459e01d4e86b2
-    canonicalized_ast: 2950625b96228b9498eee2fe8d1b1353160349e24ebcea5d822459e01d4e86b2
-    type_inferenced_ast: 7d11114c9e5549a2cad6152c09a6de94aaaee13508c35b246248d094c612db06
-=======
-    initial_ast: 3c819fa41493f07fa6e27c28ae5c4a7ad1f3737a3669f743c48349a9b6ee47c9
-    imports_resolved_ast: ddaab655b3cec5ccfc3a590f6853a6b18538bec74119e5868b524f3138487c4a
-    canonicalized_ast: ddaab655b3cec5ccfc3a590f6853a6b18538bec74119e5868b524f3138487c4a
-    type_inferenced_ast: bae3e6857947e63c60fced1b57bee7ad532c9e7ee0422cfcd5edf01ab2648038
->>>>>>> 03f78d56
+    initial_ast: 02c0d997a6a810d8e6f3f7d69861501f6e2d6ec1de78c8599523e9bb64efba62
+    imports_resolved_ast: 6c09dda98c6ff43a59f5125d604ea293dbe0296bf1f6efb588f76bd70e379b2b
+    canonicalized_ast: 6c09dda98c6ff43a59f5125d604ea293dbe0296bf1f6efb588f76bd70e379b2b
+    type_inferenced_ast: db5a262d4f1af73ee24f4cdc795a4e5bb8b53612c9b66f017265381572334776