--- conflicted
+++ resolved
@@ -23,13 +23,7 @@
               type: bool
               value: "true"
     initial_ast: 6b3f1d607b046aa662b723c152069806615b2472666910683258e724b2a9919a
-<<<<<<< HEAD
+    ir: fbfcd17a22e98cc429a6a4ff5a8f78c6e940112a498fc523c8ce96ac12b4ddb6
     imports_resolved_ast: 5b224161f2215e3db0bf9632aab09917319e481444073bf399d52cfc05cc2e3e
     canonicalized_ast: 5b224161f2215e3db0bf9632aab09917319e481444073bf399d52cfc05cc2e3e
-    type_inferenced_ast: 490231cd499381ca56a308f55370ecede52f6c9e834983aafc262a379bc3c80c
-=======
-    ir: fbfcd17a22e98cc429a6a4ff5a8f78c6e940112a498fc523c8ce96ac12b4ddb6
-    imports_resolved_ast: 2624d82aedfa6fe2ccb77c3a3e29f36b95a383d0686c1521f37b582aa8a649ea
-    canonicalized_ast: 2624d82aedfa6fe2ccb77c3a3e29f36b95a383d0686c1521f37b582aa8a649ea
-    type_inferenced_ast: d75c012ead8a761f9721e1e82dbe7f6d8dd826b6b73b517bf357030d8d935dbe
->>>>>>> 3626fbdb
+    type_inferenced_ast: 490231cd499381ca56a308f55370ecede52f6c9e834983aafc262a379bc3c80c