---
namespace: Compile
expectation: Fail
outputs:
<<<<<<< HEAD
  - "Error [ETYC0372008]: Expected one type from `u8,u16,u32,`, but got `u64`\n    --> compiler-test:4:17\n     |\n   4 |     return a ** b == c;\n     |                 ^\n"
=======
  - output:
      - initial_input_ast: 626806a8e0a363efa01ae3e2741fb4b7576e6b1ded5604c757db258e4b12c875
    initial_ast: 18cd47f19ad996e4fab7ebfe71463549471a32e94f47051f22277bc1abd86e15
    symbol_table: 9840b73b2785a5a0d6322b8d207d8f3d4880513273154bfe32889e4a3768e959
>>>>>>> 1971dd0a
<|MERGE_RESOLUTION|>--- conflicted
+++ resolved
@@ -1,12 +1,8 @@
 ---
 namespace: Compile
-expectation: Fail
+expectation: Pass
 outputs:
-<<<<<<< HEAD
-  - "Error [ETYC0372008]: Expected one type from `u8,u16,u32,`, but got `u64`\n    --> compiler-test:4:17\n     |\n   4 |     return a ** b == c;\n     |                 ^\n"
-=======
   - output:
       - initial_input_ast: 626806a8e0a363efa01ae3e2741fb4b7576e6b1ded5604c757db258e4b12c875
-    initial_ast: 18cd47f19ad996e4fab7ebfe71463549471a32e94f47051f22277bc1abd86e15
-    symbol_table: 9840b73b2785a5a0d6322b8d207d8f3d4880513273154bfe32889e4a3768e959
->>>>>>> 1971dd0a
+    initial_ast: 70bb12884894eaa2a8064fbfbe56f75675d41353be7e530c09ad9acc719f3bee
+    symbol_table: 9840b73b2785a5a0d6322b8d207d8f3d4880513273154bfe32889e4a3768e959