--- conflicted
+++ resolved
@@ -266,14 +266,7 @@
             r0:
               type: bool
               value: "true"
-<<<<<<< HEAD
-    initial_ast: d2cc2f475e6ce622ac2efba325be0ce89543c45c9113b5df3201df3c525fabf0
-    imports_resolved_ast: d11f676040ee85e320b3b6cc67c8cad429711400f0746e7cf61e331fe7019a1e
-    canonicalized_ast: d11f676040ee85e320b3b6cc67c8cad429711400f0746e7cf61e331fe7019a1e
-    type_inferenced_ast: 368318c8626b1ed9870e3712381d9c8d4019039afdbd7fcf2ad444b48440c20b
-=======
-    initial_ast: d4d2d37184b199dd190fcedc65d83f5b15f24c9b36027733c47ec6bd951fc8f0
-    imports_resolved_ast: 5662bcb38ed59d330403188a9209c82e34929970d3793289814808bb99a4e1f8
-    canonicalized_ast: 5662bcb38ed59d330403188a9209c82e34929970d3793289814808bb99a4e1f8
-    type_inferenced_ast: e7b5f3e08e44ffd32dda2ac9108f05b90d2ef44356078f7b1f3f98c69a502814
->>>>>>> 03f78d56
+    initial_ast: a8a05c148a8b15032a78b65d760e4bf9cc308d40221d20070fee4978133c5c42
+    imports_resolved_ast: 459196c274f92c3d2db1ab7581620e5ccaf382e12abbff079bd9beed14c134c8
+    canonicalized_ast: 459196c274f92c3d2db1ab7581620e5ccaf382e12abbff079bd9beed14c134c8
+    type_inferenced_ast: 6ff75aaa6d0f141323d891d14d65285537d37c4f016b94952e87fa8f447c21dd