---
namespace: Compile
expectation: Pass
outputs:
  - circuit:
      num_public_variables: 0
      num_private_variables: 512
      num_constraints: 512
      at: a817df689b8ba6ee090888952086864db8ca9e8263d3ac2496d06d75e7f52a57
      bt: faf9a4c38140946c7462d1b63fe9a34ed6ffb83005260a75f85dcb6c6e285f42
      ct: fd3d645fcf3876c1c8b95f215191df0ab009edad30d3217f04fbb471115ae9e8
    ir:
      - "decl f0: <0>"
      - "  store &v1, ((v0), (), (), ())"
      - "  eq &v4, v2, v3"
      - "  retn v4"
      - ""
    output:
      - input_file: u128_g.in
        output:
          registers:
            r0:
              type: bool
              value: "true"
<<<<<<< HEAD
    initial_ast: 8f25ab7f107073e12217bed24ee0c6fd44584e2914e400da4f8453dd46d62334
    imports_resolved_ast: 8f25ab7f107073e12217bed24ee0c6fd44584e2914e400da4f8453dd46d62334
    canonicalized_ast: 8f25ab7f107073e12217bed24ee0c6fd44584e2914e400da4f8453dd46d62334
    type_inferenced_ast: 3c0bc5125cd4c68a8ba79a40c9379633a406f0152f22294b0c921c3eb711510a
=======
    initial_ast: 725037d892c3a0d37394849bb896f53665de6bfb21ecbf07ca498c58a50febac
    imports_resolved_ast: e9b61f2c889c6ef2815ba214625818811eabf562bc9fab3c54758f8264716314
    canonicalized_ast: e9b61f2c889c6ef2815ba214625818811eabf562bc9fab3c54758f8264716314
    type_inferenced_ast: 55ee3c1e820b2e6d6e406dcbb4e235c188624108f22425c06f5ec7c169b9ab0f
>>>>>>> 0e96bf8d
<|MERGE_RESOLUTION|>--- conflicted
+++ resolved
@@ -4,17 +4,11 @@
 outputs:
   - circuit:
       num_public_variables: 0
-      num_private_variables: 512
-      num_constraints: 512
-      at: a817df689b8ba6ee090888952086864db8ca9e8263d3ac2496d06d75e7f52a57
-      bt: faf9a4c38140946c7462d1b63fe9a34ed6ffb83005260a75f85dcb6c6e285f42
-      ct: fd3d645fcf3876c1c8b95f215191df0ab009edad30d3217f04fbb471115ae9e8
-    ir:
-      - "decl f0: <0>"
-      - "  store &v1, ((v0), (), (), ())"
-      - "  eq &v4, v2, v3"
-      - "  retn v4"
-      - ""
+      num_private_variables: 511
+      num_constraints: 511
+      at: f130bde196ac7e190b505a42dfb30c41772c4c7eafe9e7203be9222892b767ce
+      bt: 7ac37b347f82644239128aa66e9caf34375b1fd860069659581477883d92fb7a
+      ct: 3e4c7833e73f9ee37e42c796e8af7a6d417a012b776b348abedbfd317110858d
     output:
       - input_file: u128_g.in
         output:
@@ -22,14 +16,7 @@
             r0:
               type: bool
               value: "true"
-<<<<<<< HEAD
-    initial_ast: 8f25ab7f107073e12217bed24ee0c6fd44584e2914e400da4f8453dd46d62334
-    imports_resolved_ast: 8f25ab7f107073e12217bed24ee0c6fd44584e2914e400da4f8453dd46d62334
-    canonicalized_ast: 8f25ab7f107073e12217bed24ee0c6fd44584e2914e400da4f8453dd46d62334
-    type_inferenced_ast: 3c0bc5125cd4c68a8ba79a40c9379633a406f0152f22294b0c921c3eb711510a
-=======
     initial_ast: 725037d892c3a0d37394849bb896f53665de6bfb21ecbf07ca498c58a50febac
     imports_resolved_ast: e9b61f2c889c6ef2815ba214625818811eabf562bc9fab3c54758f8264716314
     canonicalized_ast: e9b61f2c889c6ef2815ba214625818811eabf562bc9fab3c54758f8264716314
-    type_inferenced_ast: 55ee3c1e820b2e6d6e406dcbb4e235c188624108f22425c06f5ec7c169b9ab0f
->>>>>>> 0e96bf8d
+    type_inferenced_ast: 55ee3c1e820b2e6d6e406dcbb4e235c188624108f22425c06f5ec7c169b9ab0f