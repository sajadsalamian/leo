---
namespace: Compile
expectation: Pass
outputs:
  - circuit:
      num_public_variables: 0
      num_private_variables: 512
      num_constraints: 512
      at: a817df689b8ba6ee090888952086864db8ca9e8263d3ac2496d06d75e7f52a57
      bt: faf9a4c38140946c7462d1b63fe9a34ed6ffb83005260a75f85dcb6c6e285f42
      ct: fd3d645fcf3876c1c8b95f215191df0ab009edad30d3217f04fbb471115ae9e8
    output:
      - input_file: u128_g.in
        output:
          registers:
            r0:
              type: bool
              value: "true"
    initial_ast: a112064718f51b6fb45405fb7609055c8526813167bd2239ce5e41c0f58747a7
<<<<<<< HEAD
    imports_resolved_ast: 888645e04b7f53ac5af0777181b539864d788cc071a90bf0f07c1530ac4f99aa
    canonicalized_ast: 888645e04b7f53ac5af0777181b539864d788cc071a90bf0f07c1530ac4f99aa
    type_inferenced_ast: 34eb30cc9e984b81cb5d4f1d4047106279a765b1d249d529cadb07abf2a8e8d8
=======
    ir: b1a68837d113b7ad7fcbcbb87870b28452ff48b54af4fae2543ad94e43b25a39
    imports_resolved_ast: a253bd87c9346c74b47a9701323db0b3c532fa5204d1e36bb26d006a0670f4ac
    canonicalized_ast: a253bd87c9346c74b47a9701323db0b3c532fa5204d1e36bb26d006a0670f4ac
    type_inferenced_ast: 5add9889e6a5662b7950e0d0d5b2f7f43f4e5afda1db047c7ccf4bfecc5cddce
>>>>>>> 3626fbdb
<|MERGE_RESOLUTION|>--- conflicted
+++ resolved
@@ -17,13 +17,7 @@
               type: bool
               value: "true"
     initial_ast: a112064718f51b6fb45405fb7609055c8526813167bd2239ce5e41c0f58747a7
-<<<<<<< HEAD
+    ir: b1a68837d113b7ad7fcbcbb87870b28452ff48b54af4fae2543ad94e43b25a39
     imports_resolved_ast: 888645e04b7f53ac5af0777181b539864d788cc071a90bf0f07c1530ac4f99aa
     canonicalized_ast: 888645e04b7f53ac5af0777181b539864d788cc071a90bf0f07c1530ac4f99aa
-    type_inferenced_ast: 34eb30cc9e984b81cb5d4f1d4047106279a765b1d249d529cadb07abf2a8e8d8
-=======
-    ir: b1a68837d113b7ad7fcbcbb87870b28452ff48b54af4fae2543ad94e43b25a39
-    imports_resolved_ast: a253bd87c9346c74b47a9701323db0b3c532fa5204d1e36bb26d006a0670f4ac
-    canonicalized_ast: a253bd87c9346c74b47a9701323db0b3c532fa5204d1e36bb26d006a0670f4ac
-    type_inferenced_ast: 5add9889e6a5662b7950e0d0d5b2f7f43f4e5afda1db047c7ccf4bfecc5cddce
->>>>>>> 3626fbdb
+    type_inferenced_ast: 34eb30cc9e984b81cb5d4f1d4047106279a765b1d249d529cadb07abf2a8e8d8