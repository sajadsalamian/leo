---
namespace: Compile
expectation: Pass
outputs:
  - circuit:
      num_public_variables: 0
      num_private_variables: 898
      num_constraints: 898
      at: bb0a85d43c774dbaa10e39a4b9f0dfaddd97550429178ba7acff1ad082a268ec
      bt: 17ea7fb3660135d32115a2b6b3128b5e365fd53bc8293e597ce55d087eeccf0b
      ct: b1ddf3c556813b2f6a9eab938fa39198bfb5c4c2304c8c62ebc30a0b9b98db89
    output:
      - input_file: u128_f.in
        output:
          registers:
            r0:
              type: bool
              value: "false"
      - input_file: u128_g.in
        output:
          registers:
            r0:
              type: bool
              value: "false"
    initial_ast: dd145fe402e08c494cc303d833a197fbbf55440c1a3a83afa28a265d678da292
<<<<<<< HEAD
    imports_resolved_ast: f0bc254074d06c0c8a6438dd2aca4de20e11c099d26c5476da7f76856c2431dc
    canonicalized_ast: f0bc254074d06c0c8a6438dd2aca4de20e11c099d26c5476da7f76856c2431dc
    type_inferenced_ast: c15a1dfef40bb93f2ccb8e9bc590e42615bea9da1acfc7122590f36abcc6a440
=======
    ir: 2a5387ec1a22c8b6348198567a6238ca36aa6774ef9215e82b00e8eec471f5df
    imports_resolved_ast: 61c8e0f8c2213b475793d5e52f6c02d0581b4aedba05114bfbb2891531cba598
    canonicalized_ast: 61c8e0f8c2213b475793d5e52f6c02d0581b4aedba05114bfbb2891531cba598
    type_inferenced_ast: 26ecc51b78cbf5da4db473f1061b98d576573954fee0f47e8acb23c777387e86
>>>>>>> 3626fbdb
<|MERGE_RESOLUTION|>--- conflicted
+++ resolved
@@ -23,13 +23,7 @@
               type: bool
               value: "false"
     initial_ast: dd145fe402e08c494cc303d833a197fbbf55440c1a3a83afa28a265d678da292
-<<<<<<< HEAD
+    ir: 2a5387ec1a22c8b6348198567a6238ca36aa6774ef9215e82b00e8eec471f5df
     imports_resolved_ast: f0bc254074d06c0c8a6438dd2aca4de20e11c099d26c5476da7f76856c2431dc
     canonicalized_ast: f0bc254074d06c0c8a6438dd2aca4de20e11c099d26c5476da7f76856c2431dc
-    type_inferenced_ast: c15a1dfef40bb93f2ccb8e9bc590e42615bea9da1acfc7122590f36abcc6a440
-=======
-    ir: 2a5387ec1a22c8b6348198567a6238ca36aa6774ef9215e82b00e8eec471f5df
-    imports_resolved_ast: 61c8e0f8c2213b475793d5e52f6c02d0581b4aedba05114bfbb2891531cba598
-    canonicalized_ast: 61c8e0f8c2213b475793d5e52f6c02d0581b4aedba05114bfbb2891531cba598
-    type_inferenced_ast: 26ecc51b78cbf5da4db473f1061b98d576573954fee0f47e8acb23c777387e86
->>>>>>> 3626fbdb
+    type_inferenced_ast: c15a1dfef40bb93f2ccb8e9bc590e42615bea9da1acfc7122590f36abcc6a440