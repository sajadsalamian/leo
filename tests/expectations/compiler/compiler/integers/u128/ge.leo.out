--- conflicted
+++ resolved
@@ -275,14 +275,7 @@
             r0:
               type: bool
               value: "true"
-<<<<<<< HEAD
-    initial_ast: 0d4093f5b509b5c580816d9c33563d4d55219a21592a5985e90f9493deeebdb7
-    imports_resolved_ast: 854749e04f87803781f4b26fe073a7ccbc247cd26879800a6a9cc4a74e5801be
-    canonicalized_ast: 854749e04f87803781f4b26fe073a7ccbc247cd26879800a6a9cc4a74e5801be
-    type_inferenced_ast: 7134c7038d6f06e1420bba8b96cf10a353ece92079997612a6b6a808668e295f
-=======
-    initial_ast: 52c38cd10f60a6046e8d4275f09f09a0b0a90c4d71808fbdd90f0c0298a41d81
-    imports_resolved_ast: a02a9c2464232fc36c52efb32b93ea2a4478fc4fa4ce9f680b63967fcb3ccfb4
-    canonicalized_ast: a02a9c2464232fc36c52efb32b93ea2a4478fc4fa4ce9f680b63967fcb3ccfb4
-    type_inferenced_ast: f47fbaa178dc7669129e5fc60e293d4bbe866f1bd94053235fbfabf1e9035205
->>>>>>> d621ee72
+    initial_ast: dafe9688e1962e169d9c5409acecd489fe44da03624ff7494a1a3660452e616c
+    imports_resolved_ast: 728017dcda9a3a58a248d030b2d02d62900ebc9b408642ef6b5589451d4a8349
+    canonicalized_ast: 728017dcda9a3a58a248d030b2d02d62900ebc9b408642ef6b5589451d4a8349
+    type_inferenced_ast: 9be1531deb4acb41624e61c6d8efa579fd48ed8453c3d3044207c682f7ebff8d