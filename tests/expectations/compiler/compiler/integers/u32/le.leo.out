--- conflicted
+++ resolved
@@ -4,18 +4,11 @@
 outputs:
   - circuit:
       num_public_variables: 0
-      num_private_variables: 226
-      num_constraints: 226
-      at: ad699638b876c84fbb3817aaec5b8b48e7739cbda00f5ea9bb9cc88ee6fde603
-      bt: 58969d3f44f826ce70ef1188fe088ea3217ce2f292d6376e2c9f176db74c439b
-      ct: 5c4c29895605623daa2d6c270ec8a463882fc2900921961ca3a9d73ef91dbc16
-    ir:
-      - "decl f0: <0>"
-      - "  store &v1, ((v0), (), (), ())"
-      - "  le &v5, v2, v3"
-      - "  eq &v6, v5, v4"
-      - "  retn v6"
-      - ""
+      num_private_variables: 225
+      num_constraints: 225
+      at: be1f0e82bb31df7cf90717f08c3dc7f68f997c41433d5971d2d0f250faff6847
+      bt: 6e596324acc04a48f980f6248f44cbf54a25671a41051bbffc087505edbf031f
+      ct: d7067f500143a40e015fd1f4447a4ea5b9ee6ebdf007e08be51772a8a2b672c3
     output:
       - input_file: u32_f.in
         output:
@@ -35,14 +28,7 @@
             r0:
               type: bool
               value: "false"
-<<<<<<< HEAD
-    initial_ast: a737746d2925d6f32928d37b83e119073e00a7e08e0d4381dc0708156afd2304
-    imports_resolved_ast: a737746d2925d6f32928d37b83e119073e00a7e08e0d4381dc0708156afd2304
-    canonicalized_ast: a737746d2925d6f32928d37b83e119073e00a7e08e0d4381dc0708156afd2304
-    type_inferenced_ast: f0f2acdf6f3fe4588c7dd44be93cb92ec20b6306fb5b18ad4f87c915f8d3a86d
-=======
     initial_ast: 609c549354bf45d203924554785e66eaa4506fc72cab880da747d87be55fb687
     imports_resolved_ast: 9839f82b1bc7252dbf627f6ac661a773eb97a368205038f7c0b7ad8a88008e44
     canonicalized_ast: 9839f82b1bc7252dbf627f6ac661a773eb97a368205038f7c0b7ad8a88008e44
-    type_inferenced_ast: 1d51b13ead1787e327d2b1b9194e3df761c86f3db122bbe67f4322549d43e714
->>>>>>> 0e96bf8d
+    type_inferenced_ast: 1d51b13ead1787e327d2b1b9194e3df761c86f3db122bbe67f4322549d43e714