--- conflicted
+++ resolved
@@ -266,14 +266,7 @@
             r0:
               type: bool
               value: "true"
-<<<<<<< HEAD
-    initial_ast: f90596e2b394c42b789a32ccd2ca53fdf7bf70dc3d73130b5c9a2c52c607589d
-    imports_resolved_ast: e0907eea93ea4bc1704921a1939e4b32ec44e229d6ead9188ef31f6a7865a81f
-    canonicalized_ast: e0907eea93ea4bc1704921a1939e4b32ec44e229d6ead9188ef31f6a7865a81f
-    type_inferenced_ast: 2a32620df6146ffbc507fda7eeb1ae2818cc54279730cab8a03806c741a92216
-=======
-    initial_ast: a052a4cca011287ff6cdfbb161017a50962beeb9c184f2e02574f33fa81c468e
-    imports_resolved_ast: db5d9a937ce4ea3de0bd061e5233573b348ffdfe2282f060874b1cfaa636f482
-    canonicalized_ast: db5d9a937ce4ea3de0bd061e5233573b348ffdfe2282f060874b1cfaa636f482
-    type_inferenced_ast: df4228519eac0707384d0c72ee5bd2264b0d5d04685227916a4a42580cba5e8d
->>>>>>> 03f78d56
+    initial_ast: c2ef33ee80ce431ead3a66350f2701be299dcc3964f9b9ac4b80aacfe8553049
+    imports_resolved_ast: 2a1ee743cbe29cd74bd59d0e7e2827c9c16359206eb1ac98138d7bad574bfb00
+    canonicalized_ast: 2a1ee743cbe29cd74bd59d0e7e2827c9c16359206eb1ac98138d7bad574bfb00
+    type_inferenced_ast: 4557aef5e951054ccc6eb49a0ef254c729199f66df20edb61ca27a78b282e02c