--- conflicted
+++ resolved
@@ -4,19 +4,11 @@
 outputs:
   - circuit:
       num_public_variables: 0
-      num_private_variables: 191
-      num_constraints: 191
-      at: ecd47c065e8196d1d033ff9f8aa9684638af6e9670515518bdcb6c6e499221e4
-      bt: fe097c672f848e8761bf568bddb39416588eedad7c66dac6c6240364eaa8b05a
-      ct: ba414224b78db082b606be682fda3c686bc4830095618e4dddc195bcafcb94a2
-    ir:
-      - "decl f0: <0>"
-      - "  store &v1, ((v0), (), (), ())"
-      - "  eq &v4, v2, v3"
-      - "  assert v4"
-      - "  eq &v5, v2, v3"
-      - "  retn v5"
-      - ""
+      num_private_variables: 190
+      num_constraints: 190
+      at: a1a80b7c355e1fa32c2136c4dc7a0fd0670affbdda869a9161a3a69f396c6b9a
+      bt: fbf306d0d13bf3d40926ad7adc07f122cb8d065e7e5d55f3416ac30d7ebe7a7c
+      ct: 97e2acff1b76912c52107342393ec04a09af81353a25f7ce330b8492f41381cf
     output:
       - input_file: u32.in
         output:
@@ -24,14 +16,7 @@
             r0:
               type: bool
               value: "true"
-<<<<<<< HEAD
-    initial_ast: 025dd6ae7676d1cd1ed2e3b5aa15aa7d6b55c07ccdea40a92aa74c5fea365ac8
-    imports_resolved_ast: 025dd6ae7676d1cd1ed2e3b5aa15aa7d6b55c07ccdea40a92aa74c5fea365ac8
-    canonicalized_ast: 025dd6ae7676d1cd1ed2e3b5aa15aa7d6b55c07ccdea40a92aa74c5fea365ac8
-    type_inferenced_ast: 79d046e78cada7efb6e8f9313f598e4aaa2f8c4dd8b9cce1637d86f20fa02c48
-=======
     initial_ast: 00f676e0063c85f5caa851dd5e1e9061cbdf79c85da857d6e5d89d42cda9651b
     imports_resolved_ast: 51faa8d5130c20071d467c82a7fcdd821c5c43f38aec283a7b97ff15b47a8a13
     canonicalized_ast: 51faa8d5130c20071d467c82a7fcdd821c5c43f38aec283a7b97ff15b47a8a13
-    type_inferenced_ast: 31ab0616252704d4a6819da1b2afe513a0c4ba015187c553a9466c5f584fb330
->>>>>>> 0e96bf8d
+    type_inferenced_ast: 31ab0616252704d4a6819da1b2afe513a0c4ba015187c553a9466c5f584fb330