---
namespace: Compile
expectation: Pass
outputs:
  - circuit:
      num_public_variables: 0
      num_private_variables: 114
      num_constraints: 114
      at: 7c506617af1bbb6d52eecac2fabeb9f31d7071c75e085ad03423896636825465
      bt: ed038add49770c6a02da67caeeb26ce52bc06f3f24c5ff0b40ab679f3aa04953
      ct: 1e1930b0bfcd18365697cc1922dc88913f6dcbdc4dc9ed5cf6c7d5369433f722
    ir:
      - "decl f0: <0>"
      - "  store &v1, ((v0), (), (), ())"
      - "  gt &v5, v2, v3"
      - "  eq &v6, v5, v4"
      - "  retn v6"
      - ""
    output:
      - input_file: i16_g.in
        output:
          registers:
            r0:
              type: bool
              value: "true"
      - input_file: i16_e.in
        output:
          registers:
            r0:
              type: bool
              value: "true"
<<<<<<< HEAD
    initial_ast: 8d4b93992cabbcd038653ae37af2f9fb143b3c54198d26d8e309dcc20cb602d5
    imports_resolved_ast: 8d4b93992cabbcd038653ae37af2f9fb143b3c54198d26d8e309dcc20cb602d5
    canonicalized_ast: 8d4b93992cabbcd038653ae37af2f9fb143b3c54198d26d8e309dcc20cb602d5
    type_inferenced_ast: d444c835304e7682a4793eba93772ed3f2ed997c0f708ff98656bd8376f31691
=======
    initial_ast: 062d3eb6035e1677c45329522cbd26b8a9b5bc6d501510db6d48a47e262253e6
    imports_resolved_ast: 35bd881d7b5adf5be926683665ef0d081778d5a1564ce7c6508929d6974f0afa
    canonicalized_ast: 35bd881d7b5adf5be926683665ef0d081778d5a1564ce7c6508929d6974f0afa
    type_inferenced_ast: 90cb8670e31e91c6a9c218c37432210f412840eb965d982f6493d3071876769d
>>>>>>> 0e96bf8d
<|MERGE_RESOLUTION|>--- conflicted
+++ resolved
@@ -4,18 +4,11 @@
 outputs:
   - circuit:
       num_public_variables: 0
-      num_private_variables: 114
-      num_constraints: 114
-      at: 7c506617af1bbb6d52eecac2fabeb9f31d7071c75e085ad03423896636825465
-      bt: ed038add49770c6a02da67caeeb26ce52bc06f3f24c5ff0b40ab679f3aa04953
-      ct: 1e1930b0bfcd18365697cc1922dc88913f6dcbdc4dc9ed5cf6c7d5369433f722
-    ir:
-      - "decl f0: <0>"
-      - "  store &v1, ((v0), (), (), ())"
-      - "  gt &v5, v2, v3"
-      - "  eq &v6, v5, v4"
-      - "  retn v6"
-      - ""
+      num_private_variables: 113
+      num_constraints: 113
+      at: 5c1bf4b2c0dcee44497206b68fafb1e2e98bc020688d260da3730723c0c90dd8
+      bt: 07da85fcfccc58758d043e27b0aab5a749760c644824684c13befde258deb78c
+      ct: 92784334fb47e5a53eb972ec42d95f97470117bb6839cf2d46e8fcbd38a662f9
     output:
       - input_file: i16_g.in
         output:
@@ -29,14 +22,7 @@
             r0:
               type: bool
               value: "true"
-<<<<<<< HEAD
-    initial_ast: 8d4b93992cabbcd038653ae37af2f9fb143b3c54198d26d8e309dcc20cb602d5
-    imports_resolved_ast: 8d4b93992cabbcd038653ae37af2f9fb143b3c54198d26d8e309dcc20cb602d5
-    canonicalized_ast: 8d4b93992cabbcd038653ae37af2f9fb143b3c54198d26d8e309dcc20cb602d5
-    type_inferenced_ast: d444c835304e7682a4793eba93772ed3f2ed997c0f708ff98656bd8376f31691
-=======
     initial_ast: 062d3eb6035e1677c45329522cbd26b8a9b5bc6d501510db6d48a47e262253e6
     imports_resolved_ast: 35bd881d7b5adf5be926683665ef0d081778d5a1564ce7c6508929d6974f0afa
     canonicalized_ast: 35bd881d7b5adf5be926683665ef0d081778d5a1564ce7c6508929d6974f0afa
-    type_inferenced_ast: 90cb8670e31e91c6a9c218c37432210f412840eb965d982f6493d3071876769d
->>>>>>> 0e96bf8d
+    type_inferenced_ast: 90cb8670e31e91c6a9c218c37432210f412840eb965d982f6493d3071876769d