--- conflicted
+++ resolved
@@ -17,13 +17,7 @@
               type: bool
               value: "true"
     initial_ast: 63db3dd175cce52a320eaa73cda5dc4c4133f720d4329ca0d70c141a3e988846
-<<<<<<< HEAD
+    ir: e90fe1790e99f90a61bb46a54ed89a7bd2da72459bce7ff2f01997ddb09af128
     imports_resolved_ast: 5d386dd0e601b05e23f45615e7f9e4e951b86a055a44710c19c43d291ab52f01
     canonicalized_ast: 5d386dd0e601b05e23f45615e7f9e4e951b86a055a44710c19c43d291ab52f01
-    type_inferenced_ast: 8a517abe42a667291405a9cc4a1c6c9e6fbe84aa53b8986b832cf8611b11e128
-=======
-    ir: e90fe1790e99f90a61bb46a54ed89a7bd2da72459bce7ff2f01997ddb09af128
-    imports_resolved_ast: c320d15739083df3948dcd3d50b57734b47b38eb8a107b20bb0c1d4ec3fbb19f
-    canonicalized_ast: c320d15739083df3948dcd3d50b57734b47b38eb8a107b20bb0c1d4ec3fbb19f
-    type_inferenced_ast: 663ef4c2f3027c8fc353ea201066e47b5bc9e654c596b8c4619435f94468e51e
->>>>>>> 3626fbdb
+    type_inferenced_ast: 8a517abe42a667291405a9cc4a1c6c9e6fbe84aa53b8986b832cf8611b11e128