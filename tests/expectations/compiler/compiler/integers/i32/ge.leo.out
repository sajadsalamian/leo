---
namespace: Compile
expectation: Pass
outputs:
  - circuit:
      num_public_variables: 0
      num_private_variables: 226
      num_constraints: 226
      at: c2c11d421c83cf7d8110353d8108076f78b553efecaacba35847c857aab267fb
      bt: 37226882f4ce32fc4c5443e5581ccc5e6f5c1c5a8039d6fa1d0c2cf242efc78a
      ct: 5c4c29895605623daa2d6c270ec8a463882fc2900921961ca3a9d73ef91dbc16
    ir:
      - "decl f0: <0>"
      - "  store &v1, ((v0), (), (), ())"
      - "  ge &v5, v2, v3"
      - "  eq &v6, v5, v4"
      - "  retn v6"
      - ""
    output:
      - input_file: i32_e.in
        output:
          registers:
            r0:
              type: bool
              value: "true"
      - input_file: i32_g.in
        output:
          registers:
            r0:
              type: bool
              value: "true"
<<<<<<< HEAD
    initial_ast: 67ccdde1f119d127055a659feb3ca8e6d55db75084868562ad90370e7ac22683
    imports_resolved_ast: 67ccdde1f119d127055a659feb3ca8e6d55db75084868562ad90370e7ac22683
    canonicalized_ast: 67ccdde1f119d127055a659feb3ca8e6d55db75084868562ad90370e7ac22683
    type_inferenced_ast: 17f8242ab8f5381d1b4d18a0119388bdcd3c148daf124bc4275b71a69741a13e
=======
    initial_ast: 6401f6c0567fe73628faf73dc3cd71635bbba9b997c918d182f6fdf2dda68b82
    imports_resolved_ast: 73f9a868e136820b84253b203e326a8079d8a79ebabd5f7afd14d22fd5a56dac
    canonicalized_ast: 73f9a868e136820b84253b203e326a8079d8a79ebabd5f7afd14d22fd5a56dac
    type_inferenced_ast: abe4f1b90365c0ca0cfc24a1b377fc6b514dbed524f55cb8b712093e1e71e32f
>>>>>>> 0e96bf8d
<|MERGE_RESOLUTION|>--- conflicted
+++ resolved
@@ -4,18 +4,11 @@
 outputs:
   - circuit:
       num_public_variables: 0
-      num_private_variables: 226
-      num_constraints: 226
-      at: c2c11d421c83cf7d8110353d8108076f78b553efecaacba35847c857aab267fb
-      bt: 37226882f4ce32fc4c5443e5581ccc5e6f5c1c5a8039d6fa1d0c2cf242efc78a
-      ct: 5c4c29895605623daa2d6c270ec8a463882fc2900921961ca3a9d73ef91dbc16
-    ir:
-      - "decl f0: <0>"
-      - "  store &v1, ((v0), (), (), ())"
-      - "  ge &v5, v2, v3"
-      - "  eq &v6, v5, v4"
-      - "  retn v6"
-      - ""
+      num_private_variables: 225
+      num_constraints: 225
+      at: fba74e6ed7ae0c0cf0bd2c874940e7e9daf6c7c4e08cf9359b31279433ec0ef5
+      bt: 3f23038cdf71876dea48b44b9cae993b3f649b628bcdaf6f1cb77bbafa92b600
+      ct: d7067f500143a40e015fd1f4447a4ea5b9ee6ebdf007e08be51772a8a2b672c3
     output:
       - input_file: i32_e.in
         output:
@@ -29,14 +22,7 @@
             r0:
               type: bool
               value: "true"
-<<<<<<< HEAD
-    initial_ast: 67ccdde1f119d127055a659feb3ca8e6d55db75084868562ad90370e7ac22683
-    imports_resolved_ast: 67ccdde1f119d127055a659feb3ca8e6d55db75084868562ad90370e7ac22683
-    canonicalized_ast: 67ccdde1f119d127055a659feb3ca8e6d55db75084868562ad90370e7ac22683
-    type_inferenced_ast: 17f8242ab8f5381d1b4d18a0119388bdcd3c148daf124bc4275b71a69741a13e
-=======
     initial_ast: 6401f6c0567fe73628faf73dc3cd71635bbba9b997c918d182f6fdf2dda68b82
     imports_resolved_ast: 73f9a868e136820b84253b203e326a8079d8a79ebabd5f7afd14d22fd5a56dac
     canonicalized_ast: 73f9a868e136820b84253b203e326a8079d8a79ebabd5f7afd14d22fd5a56dac
-    type_inferenced_ast: abe4f1b90365c0ca0cfc24a1b377fc6b514dbed524f55cb8b712093e1e71e32f
->>>>>>> 0e96bf8d
+    type_inferenced_ast: abe4f1b90365c0ca0cfc24a1b377fc6b514dbed524f55cb8b712093e1e71e32f