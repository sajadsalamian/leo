---
namespace: Compile
expectation: Pass
outputs:
  - circuit:
      num_public_variables: 0
      num_private_variables: 130
      num_constraints: 130
      at: dad01714dd70f68e1d380d0279d70f20017ba2a0eb4c1de335a1e77d04e4d916
      bt: 55602ea32900427c414ebc7031becdca8c0c1e3d0ae5c2d863a9417c095f4b35
      ct: ac4b059cd20b396162487d8ac92f7267d5fa17d603fe1d6a7ae4d0939cd6bd42
    ir:
      - "decl f0: <0>"
      - "  store &v1, ((v0), (), (), ())"
      - "  eq &v5, v2, v3"
      - "  eq &v6, v5, v4"
      - "  retn v6"
      - "decl f1: <7>"
      - "  retn [false, false, false, false, false, false, false, false, false, false, false, false, false, false, false, false, false, false, false, false, false, false, false, false, false, false, false, false, false, false, false, false, false, false, false, false, false, false, false, false, false, false, false, false, false, false, false, false, false, false, false, false, false, false, false, false, false, false, false, false, false, false, false, false, false, false, false, false, false, false, false, false, false, false, false, false, false, false, false, false, false, false, false, false, false, false, false, false, false, false, false, false, false, false, false, false, false, false, false, false, false, false, false, false, false, false, false, false, false, false, false, false, false, false, false, false, false, false, false, false, false, false, false, false, false, false, false, false, false, false, false, false, false, false, false, false, false, false, false, false, false, false, false, false, false, false, false, false, false, false, false, false, false, false, false, false, false, false, false, false, false, false, false, false, false, false, false, false, false, false, false, false, false, false, false, false, false, false, false, false, false, false, false, false, false, false, false, false, false, false, false, false, false, false, false, false, false, false, false, false, false, false, false, false, false, false, false, false, false, false, false, false, false, false, false, false, false, false, false, false, false, false, false, false, false, false, false, false, false, false, false, false, false, false, false, false, false, false, false, false, false, false, false, false, false, false, false, false, false, false, false, false, false, false, false, false]"
      - "decl f2: <8>"
      - "  retn aleo1qnr4dkkvkgfqph0vzc3y6z2eu975wnpz2925ntjccd5cfqxtyu8sta57j8"
      - "decl f3: <9>"
      - "  retn [0, 0, 0, 0, 0, 0, 0, 0, 0, 0, 0, 0, 0, 0, 0, 0, 0, 0, 0, 0, 0, 0, 0, 0, 0, 0, 0, 0, 0, 0, 0, 0]"
      - "decl f4: <10>"
      - "  retn aleo1qnr4dkkvkgfqph0vzc3y6z2eu975wnpz2925ntjccd5cfqxtyu8sta57j8"
      - "decl f5: <11>"
      - "  retn [false, false, false, false, false, false, false, false, false, false, false, false, false, false, false, false, false, false, false, false, false, false, false, false, false, false, false, false, false, false, false, false, false, false, false, false, false, false, false, false, false, false, false, false, false, false, false, false, false, false, false, false, false, false, false, false, false, false, false, false, false, false, false, false, false, false, false, false, false, false, false, false, false, false, false, false, false, false, false, false, false, false, false, false, false, false, false, false, false, false, false, false, false, false, false, false, false, false, false, false, false, false, false, false, false, false, false, false, false, false, false, false, false, false, false, false, false, false, false, false, false, false, false, false, false, false, false, false, false, false, false, false, false, false, false, false, false, false, false, false, false, false, false, false, false, false, false, false, false, false, false, false, false, false, false, false, false, false, false, false, false, false, false, false, false, false, false, false, false, false, false, false, false, false, false, false, false, false, false, false, false, false, false, false, false, false, false, false, false, false, false, false, false, false, false, false, false, false, false, false, false, false, false, false, false, false, false, false, false, false, false, false, false, false, false, false, false, false, false, false, false, false, false, false, false, false, false, false, false, false, false, false, false, false, false, false, false, false, false, false, false, false, false, false, false, false, false, false, false, false, false, false, false, false, false, false]"
      - "decl f6: <12>"
      - "  retn aleo1qnr4dkkvkgfqph0vzc3y6z2eu975wnpz2925ntjccd5cfqxtyu8sta57j8"
      - "decl f7: <13>"
      - "  retn [0, 0, 0, 0, 0, 0, 0, 0, 0, 0, 0, 0, 0, 0, 0, 0, 0, 0, 0, 0, 0, 0, 0, 0, 0, 0, 0, 0, 0, 0, 0, 0]"
      - "decl f8: <14>"
      - "  retn aleo1qnr4dkkvkgfqph0vzc3y6z2eu975wnpz2925ntjccd5cfqxtyu8sta57j8"
      - "decl f9: <15>"
      - "  retn [false]"
      - "decl f10: <16>"
      - "  retn false"
      - "decl f11: <17>"
      - "  retn [0]"
      - "decl f12: <18>"
      - "  retn false"
      - "decl f13: <19>"
      - "  retn [false]"
      - "decl f14: <20>"
      - "  retn false"
      - "decl f15: <21>"
      - "  retn [0]"
      - "decl f16: <22>"
      - "  retn false"
      - "decl f17: <23>"
      - "  retn [false, false, false, false, false, false, false, false, false, false, false, false, false, false, false, false, false, false, false, false, false, false, false, false, false, false, false, false, false, false, false, false, false, false, false, false, false, false, false, false, false, false, false, false, false, false, false, false, false, false, false, false, false, false, false, false, false, false, false, false, false, false, false, false, false, false, false, false, false, false, false, false, false, false, false, false, false, false, false, false, false, false, false, false, false, false, false, false, false, false, false, false, false, false, false, false, false, false, false, false, false, false, false, false, false, false, false, false, false, false, false, false, false, false, false, false, false, false, false, false, false, false, false, false, false, false, false, false, false, false, false, false, false, false, false, false, false, false, false, false, false, false, false, false, false, false, false, false, false, false, false, false, false, false, false, false, false, false, false, false, false, false, false, false, false, false, false, false, false, false, false, false, false, false, false, false, false, false, false, false, false, false, false, false, false, false, false, false, false, false, false, false, false, false, false, false, false, false, false, false, false, false, false, false, false, false, false, false, false, false, false, false, false, false, false, false, false, false, false, false, false, false, false, false, false, false, false, false, false, false, false, false, false, false, false, false, false, false, false, false, false, false, false, false, false, false, false, false, false, false, false, false, false]"
      - "decl f18: <24>"
      - "  retn 'a'"
      - "decl f19: <25>"
      - "  retn [0, 0, 0, 0, 0, 0, 0, 0, 0, 0, 0, 0, 0, 0, 0, 0, 0, 0, 0, 0, 0, 0, 0, 0, 0, 0, 0, 0, 0, 0, 0, 0]"
      - "decl f20: <26>"
      - "  retn 'a'"
      - "decl f21: <27>"
      - "  retn [false, false, false, false, false, false, false, false, false, false, false, false, false, false, false, false, false, false, false, false, false, false, false, false, false, false, false, false, false, false, false, false, false, false, false, false, false, false, false, false, false, false, false, false, false, false, false, false, false, false, false, false, false, false, false, false, false, false, false, false, false, false, false, false, false, false, false, false, false, false, false, false, false, false, false, false, false, false, false, false, false, false, false, false, false, false, false, false, false, false, false, false, false, false, false, false, false, false, false, false, false, false, false, false, false, false, false, false, false, false, false, false, false, false, false, false, false, false, false, false, false, false, false, false, false, false, false, false, false, false, false, false, false, false, false, false, false, false, false, false, false, false, false, false, false, false, false, false, false, false, false, false, false, false, false, false, false, false, false, false, false, false, false, false, false, false, false, false, false, false, false, false, false, false, false, false, false, false, false, false, false, false, false, false, false, false, false, false, false, false, false, false, false, false, false, false, false, false, false, false, false, false, false, false, false, false, false, false, false, false, false, false, false, false, false, false, false, false, false, false, false, false, false, false, false, false, false, false, false, false, false, false, false, false, false, false, false, false, false, false, false, false, false, false, false, false, false, false, false, false, false, false, false]"
      - "decl f22: <28>"
      - "  retn 'a'"
      - "decl f23: <29>"
      - "  retn [0, 0, 0, 0, 0, 0, 0, 0, 0, 0, 0, 0, 0, 0, 0, 0, 0, 0, 0, 0, 0, 0, 0, 0, 0, 0, 0, 0, 0, 0, 0, 0]"
      - "decl f24: <30>"
      - "  retn 'a'"
      - "decl f25: <31>"
      - "  retn [false, false, false, false, false, false, false, false, false, false, false, false, false, false, false, false, false, false, false, false, false, false, false, false, false, false, false, false, false, false, false, false, false, false, false, false, false, false, false, false, false, false, false, false, false, false, false, false, false, false, false, false, false, false, false, false, false, false, false, false, false, false, false, false, false, false, false, false, false, false, false, false, false, false, false, false, false, false, false, false, false, false, false, false, false, false, false, false, false, false, false, false, false, false, false, false, false, false, false, false, false, false, false, false, false, false, false, false, false, false, false, false, false, false, false, false, false, false, false, false, false, false, false, false, false, false, false, false, false, false, false, false, false, false, false, false, false, false, false, false, false, false, false, false, false, false, false, false, false, false, false, false, false, false, false, false, false, false, false, false, false, false, false, false, false, false, false, false, false, false, false, false, false, false, false, false, false, false, false, false, false, false, false, false, false, false, false, false, false, false, false, false, false, false, false, false, false, false, false, false, false, false, false, false, false, false, false, false, false, false, false, false, false, false, false, false, false, false, false, false, false, false, false, false, false, false, false, false, false, false, false, false, false, false, false, false, false, false, false, false, false, false, false, false, false, false, false, false, false, false, false, false, false]"
      - "decl f26: <32>"
      - "  retn []"
      - "decl f27: <33>"
      - "  retn [0, 0, 0, 0, 0, 0, 0, 0, 0, 0, 0, 0, 0, 0, 0, 0, 0, 0, 0, 0, 0, 0, 0, 0, 0, 0, 0, 0, 0, 0, 0, 0]"
      - "decl f28: <34>"
      - "  retn []"
      - "decl f29: <35>"
      - "  retn [false, false, false, false, false, false, false, false, false, false, false, false, false, false, false, false, false, false, false, false, false, false, false, false, false, false, false, false, false, false, false, false, false, false, false, false, false, false, false, false, false, false, false, false, false, false, false, false, false, false, false, false, false, false, false, false, false, false, false, false, false, false, false, false, false, false, false, false, false, false, false, false, false, false, false, false, false, false, false, false, false, false, false, false, false, false, false, false, false, false, false, false, false, false, false, false, false, false, false, false, false, false, false, false, false, false, false, false, false, false, false, false, false, false, false, false, false, false, false, false, false, false, false, false, false, false, false, false, false, false, false, false, false, false, false, false, false, false, false, false, false, false, false, false, false, false, false, false, false, false, false, false, false, false, false, false, false, false, false, false, false, false, false, false, false, false, false, false, false, false, false, false, false, false, false, false, false, false, false, false, false, false, false, false, false, false, false, false, false, false, false, false, false, false, false, false, false, false, false, false, false, false, false, false, false, false, false, false, false, false, false, false, false, false, false, false, false, false, false, false, false, false, false, false, false, false, false, false, false, false, false, false, false, false, false, false, false, false, false, false, false, false, false, false, false, false, false, false, false, false, false, false, false]"
      - "decl f30: <36>"
      - "  retn []"
      - "decl f31: <37>"
      - "  retn [0, 0, 0, 0, 0, 0, 0, 0, 0, 0, 0, 0, 0, 0, 0, 0, 0, 0, 0, 0, 0, 0, 0, 0, 0, 0, 0, 0, 0, 0, 0, 0]"
      - "decl f32: <38>"
      - "  retn []"
      - "decl f33: <39>"
      - "  retn [false, false, false, false, false, false, false, false, false, false, false, false, false, false, false, false, false, false, false, false, false, false, false, false, false, false, false, false, false, false, false, false, false, false, false, false, false, false, false, false, false, false, false, false, false, false, false, false, false, false, false, false, false, false, false, false, false, false, false, false, false, false, false, false, false, false, false, false, false, false, false, false, false, false, false, false, false, false, false, false, false, false, false, false, false, false, false, false, false, false, false, false, false, false, false, false, false, false, false, false, false, false, false, false, false, false, false, false, false, false, false, false, false, false, false, false, false, false, false, false, false, false, false, false, false, false, false, false, false, false, false, false, false, false, false, false, false, false, false, false, false, false, false, false, false, false, false, false, false, false, false, false, false, false, false, false, false, false, false, false, false, false, false, false, false, false, false, false, false, false, false, false, false, false, false, false, false, false, false, false, false, false, false, false, false, false, false, false, false, false, false, false, false, false, false, false, false, false, false, false, false, false, false, false, false, false, false, false, false, false, false, false, false, false, false, false, false, false, false, false, false, false, false, false, false, false, false, false, false, false, false, false, false, false, false, false, false, false, false, false, false, false, false, false, false, false, false, false, false, false, false, false, false, false, false, false, false, false, false, false, false, false, false, false, false, false, false, false, false, false, false, false, false, false, false, false, false, false, false, false, false, false, false, false, false, false, false, false, false, false, false, false, false, false, false, false, false, false, false, false, false, false, false, false, false, false, false, false, false, false, false, false, false, false, false, false, false, false, false, false, false, false, false, false, false, false, false, false, false, false, false, false, false, false, false, false, false, false, false, false, false, false, false, false, false, false, false, false, false, false, false, false, false, false, false, false, false, false, false, false, false, false, false, false, false, false, false, false, false, false, false, false, false, false, false, false, false, false, false, false, false, false, false, false, false, false, false, false, false, false, false, false, false, false, false, false, false, false, false, false, false, false, false, false, false, false, false, false, false, false, false, false, false, false, false, false, false, false, false, false, false, false, false, false, false, false, false, false, false, false, false, false, false, false, false, false, false, false, false, false, false, false, false, false, false, false, false, false, false, false, false, false, false, false, false, false, false, false, false, false, false, false, false, false, false, false, false, false, false, false, false, false, false, false, false, false, false, false, false, false, false, false, false, false, false, false, false, false, false, false, false, false, false, false, false, false, false, false, false, false, false, false, false, false, false, false]"
      - "decl f34: <40>"
      - "  retn []group"
      - "decl f35: <41>"
      - "  retn [0, 0, 0, 0, 0, 0, 0, 0, 0, 0, 0, 0, 0, 0, 0, 0, 0, 0, 0, 0, 0, 0, 0, 0, 0, 0, 0, 0, 0, 0, 0, 0, 0, 0, 0, 0, 0, 0, 0, 0, 0, 0, 0, 0, 0, 0, 0, 0, 0, 0, 0, 0, 0, 0, 0, 0, 0, 0, 0, 0, 0, 0, 0, 0]"
      - "decl f36: <42>"
      - "  retn []group"
      - "decl f37: <43>"
      - "  retn [false, false, false, false, false, false, false, false, false, false, false, false, false, false, false, false, false, false, false, false, false, false, false, false, false, false, false, false, false, false, false, false, false, false, false, false, false, false, false, false, false, false, false, false, false, false, false, false, false, false, false, false, false, false, false, false, false, false, false, false, false, false, false, false, false, false, false, false, false, false, false, false, false, false, false, false, false, false, false, false, false, false, false, false, false, false, false, false, false, false, false, false, false, false, false, false, false, false, false, false, false, false, false, false, false, false, false, false, false, false, false, false, false, false, false, false, false, false, false, false, false, false, false, false, false, false, false, false, false, false, false, false, false, false, false, false, false, false, false, false, false, false, false, false, false, false, false, false, false, false, false, false, false, false, false, false, false, false, false, false, false, false, false, false, false, false, false, false, false, false, false, false, false, false, false, false, false, false, false, false, false, false, false, false, false, false, false, false, false, false, false, false, false, false, false, false, false, false, false, false, false, false, false, false, false, false, false, false, false, false, false, false, false, false, false, false, false, false, false, false, false, false, false, false, false, false, false, false, false, false, false, false, false, false, false, false, false, false, false, false, false, false, false, false, false, false, false, false, false, false, false, false, false, false, false, false, false, false, false, false, false, false, false, false, false, false, false, false, false, false, false, false, false, false, false, false, false, false, false, false, false, false, false, false, false, false, false, false, false, false, false, false, false, false, false, false, false, false, false, false, false, false, false, false, false, false, false, false, false, false, false, false, false, false, false, false, false, false, false, false, false, false, false, false, false, false, false, false, false, false, false, false, false, false, false, false, false, false, false, false, false, false, false, false, false, false, false, false, false, false, false, false, false, false, false, false, false, false, false, false, false, false, false, false, false, false, false, false, false, false, false, false, false, false, false, false, false, false, false, false, false, false, false, false, false, false, false, false, false, false, false, false, false, false, false, false, false, false, false, false, false, false, false, false, false, false, false, false, false, false, false, false, false, false, false, false, false, false, false, false, false, false, false, false, false, false, false, false, false, false, false, false, false, false, false, false, false, false, false, false, false, false, false, false, false, false, false, false, false, false, false, false, false, false, false, false, false, false, false, false, false, false, false, false, false, false, false, false, false, false, false, false, false, false, false, false, false, false, false, false, false, false, false, false, false, false, false, false, false, false, false, false, false, false, false, false, false, false, false, false, false, false, false, false, false, false]"
      - "decl f38: <44>"
      - "  retn []group"
      - "decl f39: <45>"
      - "  retn [0, 0, 0, 0, 0, 0, 0, 0, 0, 0, 0, 0, 0, 0, 0, 0, 0, 0, 0, 0, 0, 0, 0, 0, 0, 0, 0, 0, 0, 0, 0, 0, 0, 0, 0, 0, 0, 0, 0, 0, 0, 0, 0, 0, 0, 0, 0, 0, 0, 0, 0, 0, 0, 0, 0, 0, 0, 0, 0, 0, 0, 0, 0, 0]"
      - "decl f40: <46>"
      - "  retn []group"
      - "decl f41: <47>"
      - "  retn [false, false, false, false, false, false, false, false]"
      - "decl f42: <48>"
      - "  retn 0"
      - "decl f43: <49>"
      - "  retn [0]"
      - "decl f44: <50>"
      - "  retn 0"
      - "decl f45: <51>"
      - "  retn [false, false, false, false, false, false, false, false]"
      - "decl f46: <52>"
      - "  retn 0"
      - "decl f47: <53>"
      - "  retn [0]"
      - "decl f48: <54>"
      - "  retn 0"
      - "decl f49: <55>"
      - "  retn [false, false, false, false, false, false, false, false, false, false, false, false, false, false, false, false]"
      - "decl f50: <56>"
      - "  retn 0"
      - "decl f51: <57>"
      - "  retn [0, 0]"
      - "decl f52: <58>"
      - "  retn 0"
      - "decl f53: <59>"
      - "  retn [false, false, false, false, false, false, false, false, false, false, false, false, false, false, false, false]"
      - "decl f54: <60>"
      - "  retn 0"
      - "decl f55: <61>"
      - "  retn [0, 0]"
      - "decl f56: <62>"
      - "  retn 0"
      - "decl f57: <63>"
      - "  retn [false, false, false, false, false, false, false, false, false, false, false, false, false, false, false, false, false, false, false, false, false, false, false, false, false, false, false, false, false, false, false, false]"
      - "decl f58: <64>"
      - "  retn 0"
      - "decl f59: <65>"
      - "  retn [0, 0, 0, 0]"
      - "decl f60: <66>"
      - "  retn 0"
      - "decl f61: <67>"
      - "  retn [false, false, false, false, false, false, false, false, false, false, false, false, false, false, false, false, false, false, false, false, false, false, false, false, false, false, false, false, false, false, false, false]"
      - "decl f62: <68>"
      - "  retn 0"
      - "decl f63: <69>"
      - "  retn [0, 0, 0, 0]"
      - "decl f64: <70>"
      - "  retn 0"
      - "decl f65: <71>"
      - "  retn [false, false, false, false, false, false, false, false, false, false, false, false, false, false, false, false, false, false, false, false, false, false, false, false, false, false, false, false, false, false, false, false, false, false, false, false, false, false, false, false, false, false, false, false, false, false, false, false, false, false, false, false, false, false, false, false, false, false, false, false, false, false, false, false]"
      - "decl f66: <72>"
      - "  retn 0"
      - "decl f67: <73>"
      - "  retn [0, 0, 0, 0, 0, 0, 0, 0]"
      - "decl f68: <74>"
      - "  retn 0"
      - "decl f69: <75>"
      - "  retn [false, false, false, false, false, false, false, false, false, false, false, false, false, false, false, false, false, false, false, false, false, false, false, false, false, false, false, false, false, false, false, false, false, false, false, false, false, false, false, false, false, false, false, false, false, false, false, false, false, false, false, false, false, false, false, false, false, false, false, false, false, false, false, false]"
      - "decl f70: <76>"
      - "  retn 0"
      - "decl f71: <77>"
      - "  retn [0, 0, 0, 0, 0, 0, 0, 0]"
      - "decl f72: <78>"
      - "  retn 0"
      - "decl f73: <79>"
      - "  retn [false, false, false, false, false, false, false, false, false, false, false, false, false, false, false, false, false, false, false, false, false, false, false, false, false, false, false, false, false, false, false, false, false, false, false, false, false, false, false, false, false, false, false, false, false, false, false, false, false, false, false, false, false, false, false, false, false, false, false, false, false, false, false, false, false, false, false, false, false, false, false, false, false, false, false, false, false, false, false, false, false, false, false, false, false, false, false, false, false, false, false, false, false, false, false, false, false, false, false, false, false, false, false, false, false, false, false, false, false, false, false, false, false, false, false, false, false, false, false, false, false, false, false, false, false, false, false, false]"
      - "decl f74: <80>"
      - "  retn 0"
      - "decl f75: <81>"
      - "  retn [0, 0, 0, 0, 0, 0, 0, 0, 0, 0, 0, 0, 0, 0, 0, 0]"
      - "decl f76: <82>"
      - "  retn 0"
      - "decl f77: <83>"
      - "  retn [false, false, false, false, false, false, false, false, false, false, false, false, false, false, false, false, false, false, false, false, false, false, false, false, false, false, false, false, false, false, false, false, false, false, false, false, false, false, false, false, false, false, false, false, false, false, false, false, false, false, false, false, false, false, false, false, false, false, false, false, false, false, false, false, false, false, false, false, false, false, false, false, false, false, false, false, false, false, false, false, false, false, false, false, false, false, false, false, false, false, false, false, false, false, false, false, false, false, false, false, false, false, false, false, false, false, false, false, false, false, false, false, false, false, false, false, false, false, false, false, false, false, false, false, false, false, false, false]"
      - "decl f78: <84>"
      - "  retn 0"
      - "decl f79: <85>"
      - "  retn [0, 0, 0, 0, 0, 0, 0, 0, 0, 0, 0, 0, 0, 0, 0, 0]"
      - "decl f80: <86>"
      - "  retn 0"
      - "decl f81: <87>"
      - "  retn [false, false, false, false, false, false, false, false]"
      - "decl f82: <88>"
      - "  retn 0"
      - "decl f83: <89>"
      - "  retn [0]"
      - "decl f84: <90>"
      - "  retn 0"
      - "decl f85: <91>"
      - "  retn [false, false, false, false, false, false, false, false]"
      - "decl f86: <92>"
      - "  retn 0"
      - "decl f87: <93>"
      - "  retn [0]"
      - "decl f88: <94>"
      - "  retn 0"
      - "decl f89: <95>"
      - "  retn [false, false, false, false, false, false, false, false, false, false, false, false, false, false, false, false]"
      - "decl f90: <96>"
      - "  retn 0"
      - "decl f91: <97>"
      - "  retn [0, 0]"
      - "decl f92: <98>"
      - "  retn 0"
      - "decl f93: <99>"
      - "  retn [false, false, false, false, false, false, false, false, false, false, false, false, false, false, false, false]"
      - "decl f94: <100>"
      - "  retn 0"
      - "decl f95: <101>"
      - "  retn [0, 0]"
      - "decl f96: <102>"
      - "  retn 0"
      - "decl f97: <103>"
      - "  retn [false, false, false, false, false, false, false, false, false, false, false, false, false, false, false, false, false, false, false, false, false, false, false, false, false, false, false, false, false, false, false, false]"
      - "decl f98: <104>"
      - "  retn 0"
      - "decl f99: <105>"
      - "  retn [0, 0, 0, 0]"
      - "decl f100: <106>"
      - "  retn 0"
      - "decl f101: <107>"
      - "  retn [false, false, false, false, false, false, false, false, false, false, false, false, false, false, false, false, false, false, false, false, false, false, false, false, false, false, false, false, false, false, false, false]"
      - "decl f102: <108>"
      - "  retn 0"
      - "decl f103: <109>"
      - "  retn [0, 0, 0, 0]"
      - "decl f104: <110>"
      - "  retn 0"
      - "decl f105: <111>"
      - "  retn [false, false, false, false, false, false, false, false, false, false, false, false, false, false, false, false, false, false, false, false, false, false, false, false, false, false, false, false, false, false, false, false, false, false, false, false, false, false, false, false, false, false, false, false, false, false, false, false, false, false, false, false, false, false, false, false, false, false, false, false, false, false, false, false]"
      - "decl f106: <112>"
      - "  retn 0"
      - "decl f107: <113>"
      - "  retn [0, 0, 0, 0, 0, 0, 0, 0]"
      - "decl f108: <114>"
      - "  retn 0"
      - "decl f109: <115>"
      - "  retn [false, false, false, false, false, false, false, false, false, false, false, false, false, false, false, false, false, false, false, false, false, false, false, false, false, false, false, false, false, false, false, false, false, false, false, false, false, false, false, false, false, false, false, false, false, false, false, false, false, false, false, false, false, false, false, false, false, false, false, false, false, false, false, false]"
      - "decl f110: <116>"
      - "  retn 0"
      - "decl f111: <117>"
      - "  retn [0, 0, 0, 0, 0, 0, 0, 0]"
      - "decl f112: <118>"
      - "  retn 0"
      - "decl f113: <119>"
      - "  retn [false, false, false, false, false, false, false, false, false, false, false, false, false, false, false, false, false, false, false, false, false, false, false, false, false, false, false, false, false, false, false, false, false, false, false, false, false, false, false, false, false, false, false, false, false, false, false, false, false, false, false, false, false, false, false, false, false, false, false, false, false, false, false, false, false, false, false, false, false, false, false, false, false, false, false, false, false, false, false, false, false, false, false, false, false, false, false, false, false, false, false, false, false, false, false, false, false, false, false, false, false, false, false, false, false, false, false, false, false, false, false, false, false, false, false, false, false, false, false, false, false, false, false, false, false, false, false, false]"
      - "decl f114: <120>"
      - "  retn 0"
      - "decl f115: <121>"
      - "  retn [0, 0, 0, 0, 0, 0, 0, 0, 0, 0, 0, 0, 0, 0, 0, 0]"
      - "decl f116: <122>"
      - "  retn 0"
      - "decl f117: <123>"
      - "  retn [false, false, false, false, false, false, false, false, false, false, false, false, false, false, false, false, false, false, false, false, false, false, false, false, false, false, false, false, false, false, false, false, false, false, false, false, false, false, false, false, false, false, false, false, false, false, false, false, false, false, false, false, false, false, false, false, false, false, false, false, false, false, false, false, false, false, false, false, false, false, false, false, false, false, false, false, false, false, false, false, false, false, false, false, false, false, false, false, false, false, false, false, false, false, false, false, false, false, false, false, false, false, false, false, false, false, false, false, false, false, false, false, false, false, false, false, false, false, false, false, false, false, false, false, false, false, false, false]"
      - "decl f118: <124>"
      - "  retn 0"
      - "decl f119: <125>"
      - "  retn [0, 0, 0, 0, 0, 0, 0, 0, 0, 0, 0, 0, 0, 0, 0, 0]"
      - "decl f120: <126>"
      - "  retn 0"
      - ""
    output:
      - input_file: i32.in
        output:
          registers:
            r0:
              type: bool
              value: "true"
<<<<<<< HEAD
    initial_ast: e6e1cc9684cfe11a4a194a17c417e433363a05fe0aaf34f98fd785f54b6e33d4
    imports_resolved_ast: 3e79b8acf9104376227cc5dfb74873f7e04adb4693a65793bcaa55fb65bcd6dc
    canonicalized_ast: 3e79b8acf9104376227cc5dfb74873f7e04adb4693a65793bcaa55fb65bcd6dc
    type_inferenced_ast: 0fa505bc46ef73dbae661e98ca3c4cf0d19222933e06b7d1d0cd6b0189fa71a9
=======
    initial_ast: af7c1be853ac4bbf19471164333939106d389c54da795b5e46df23e15b93e179
    imports_resolved_ast: 6dc01f0aa39b85650020e7d7ad0fd73c68870665c063d016ed27608a3ba387a8
    canonicalized_ast: 6dc01f0aa39b85650020e7d7ad0fd73c68870665c063d016ed27608a3ba387a8
    type_inferenced_ast: 80ff996dbc1782c33095dbb42bcf1da6e22f8ae399ab65199e7e3d807b3cfe3c
>>>>>>> d621ee72
<|MERGE_RESOLUTION|>--- conflicted
+++ resolved
@@ -263,14 +263,7 @@
             r0:
               type: bool
               value: "true"
-<<<<<<< HEAD
-    initial_ast: e6e1cc9684cfe11a4a194a17c417e433363a05fe0aaf34f98fd785f54b6e33d4
-    imports_resolved_ast: 3e79b8acf9104376227cc5dfb74873f7e04adb4693a65793bcaa55fb65bcd6dc
-    canonicalized_ast: 3e79b8acf9104376227cc5dfb74873f7e04adb4693a65793bcaa55fb65bcd6dc
-    type_inferenced_ast: 0fa505bc46ef73dbae661e98ca3c4cf0d19222933e06b7d1d0cd6b0189fa71a9
-=======
-    initial_ast: af7c1be853ac4bbf19471164333939106d389c54da795b5e46df23e15b93e179
-    imports_resolved_ast: 6dc01f0aa39b85650020e7d7ad0fd73c68870665c063d016ed27608a3ba387a8
-    canonicalized_ast: 6dc01f0aa39b85650020e7d7ad0fd73c68870665c063d016ed27608a3ba387a8
-    type_inferenced_ast: 80ff996dbc1782c33095dbb42bcf1da6e22f8ae399ab65199e7e3d807b3cfe3c
->>>>>>> d621ee72
+    initial_ast: c1a0f6bd6da093534776586436ac74cce5c5747353e782d80c1e4f9e6c6ca3ab
+    imports_resolved_ast: 77958e4bc4dd36fa67740baff3609d2bf4c4cc456cfbd4b5ac1ce35e8f7d557b
+    canonicalized_ast: 77958e4bc4dd36fa67740baff3609d2bf4c4cc456cfbd4b5ac1ce35e8f7d557b
+    type_inferenced_ast: b04563329888899fc92760a3f3177334232e2e6ba1fab33a48b728fe52b971a4