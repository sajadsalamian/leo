---
namespace: Compile
expectation: Pass
outputs:
  - circuit:
      num_public_variables: 0
      num_private_variables: 2
      num_constraints: 2
      at: 401937c524c61a28b4fab76d7a1f85bb628850012af62362a0922610372faf92
      bt: cdf9a9cee4f2edf55111a95ae60bde9801080f6bde638a5c79273a39a2f9f7f5
      ct: 643d5437104296e21d906ecb15b2c96ad278f20cfc4af53b12bb6069bd853726
    ir:
      - "decl f0: <0>"
      - "  store &v1, ((v0), (), (), ())"
      - "  store &v3, [[0, 0], [0, 0], [0, 0]]"
      - "  store &v4, [[0, 0], [0, 0], [0, 0]]"
      - "  eq &v5, true, v2"
      - "  retn v5"
      - "decl f1: <6>"
      - "  retn [false, false, false, false, false, false, false, false, false, false, false, false, false, false, false, false, false, false, false, false, false, false, false, false, false, false, false, false, false, false, false, false, false, false, false, false, false, false, false, false, false, false, false, false, false, false, false, false, false, false, false, false, false, false, false, false, false, false, false, false, false, false, false, false, false, false, false, false, false, false, false, false, false, false, false, false, false, false, false, false, false, false, false, false, false, false, false, false, false, false, false, false, false, false, false, false, false, false, false, false, false, false, false, false, false, false, false, false, false, false, false, false, false, false, false, false, false, false, false, false, false, false, false, false, false, false, false, false, false, false, false, false, false, false, false, false, false, false, false, false, false, false, false, false, false, false, false, false, false, false, false, false, false, false, false, false, false, false, false, false, false, false, false, false, false, false, false, false, false, false, false, false, false, false, false, false, false, false, false, false, false, false, false, false, false, false, false, false, false, false, false, false, false, false, false, false, false, false, false, false, false, false, false, false, false, false, false, false, false, false, false, false, false, false, false, false, false, false, false, false, false, false, false, false, false, false, false, false, false, false, false, false, false, false, false, false, false, false, false, false, false, false, false, false, false, false, false, false, false, false, false, false, false, false, false, false]"
      - "decl f2: <7>"
      - "  retn aleo1qnr4dkkvkgfqph0vzc3y6z2eu975wnpz2925ntjccd5cfqxtyu8sta57j8"
      - "decl f3: <8>"
      - "  retn [0, 0, 0, 0, 0, 0, 0, 0, 0, 0, 0, 0, 0, 0, 0, 0, 0, 0, 0, 0, 0, 0, 0, 0, 0, 0, 0, 0, 0, 0, 0, 0]"
      - "decl f4: <9>"
      - "  retn aleo1qnr4dkkvkgfqph0vzc3y6z2eu975wnpz2925ntjccd5cfqxtyu8sta57j8"
      - "decl f5: <10>"
      - "  retn [false, false, false, false, false, false, false, false, false, false, false, false, false, false, false, false, false, false, false, false, false, false, false, false, false, false, false, false, false, false, false, false, false, false, false, false, false, false, false, false, false, false, false, false, false, false, false, false, false, false, false, false, false, false, false, false, false, false, false, false, false, false, false, false, false, false, false, false, false, false, false, false, false, false, false, false, false, false, false, false, false, false, false, false, false, false, false, false, false, false, false, false, false, false, false, false, false, false, false, false, false, false, false, false, false, false, false, false, false, false, false, false, false, false, false, false, false, false, false, false, false, false, false, false, false, false, false, false, false, false, false, false, false, false, false, false, false, false, false, false, false, false, false, false, false, false, false, false, false, false, false, false, false, false, false, false, false, false, false, false, false, false, false, false, false, false, false, false, false, false, false, false, false, false, false, false, false, false, false, false, false, false, false, false, false, false, false, false, false, false, false, false, false, false, false, false, false, false, false, false, false, false, false, false, false, false, false, false, false, false, false, false, false, false, false, false, false, false, false, false, false, false, false, false, false, false, false, false, false, false, false, false, false, false, false, false, false, false, false, false, false, false, false, false, false, false, false, false, false, false, false, false, false, false, false, false]"
      - "decl f6: <11>"
      - "  retn aleo1qnr4dkkvkgfqph0vzc3y6z2eu975wnpz2925ntjccd5cfqxtyu8sta57j8"
      - "decl f7: <12>"
      - "  retn [0, 0, 0, 0, 0, 0, 0, 0, 0, 0, 0, 0, 0, 0, 0, 0, 0, 0, 0, 0, 0, 0, 0, 0, 0, 0, 0, 0, 0, 0, 0, 0]"
      - "decl f8: <13>"
      - "  retn aleo1qnr4dkkvkgfqph0vzc3y6z2eu975wnpz2925ntjccd5cfqxtyu8sta57j8"
      - "decl f9: <14>"
      - "  retn [false]"
      - "decl f10: <15>"
      - "  retn false"
      - "decl f11: <16>"
      - "  retn [0]"
      - "decl f12: <17>"
      - "  retn false"
      - "decl f13: <18>"
      - "  retn [false]"
      - "decl f14: <19>"
      - "  retn false"
      - "decl f15: <20>"
      - "  retn [0]"
      - "decl f16: <21>"
      - "  retn false"
      - "decl f17: <22>"
      - "  retn [false, false, false, false, false, false, false, false, false, false, false, false, false, false, false, false, false, false, false, false, false, false, false, false, false, false, false, false, false, false, false, false, false, false, false, false, false, false, false, false, false, false, false, false, false, false, false, false, false, false, false, false, false, false, false, false, false, false, false, false, false, false, false, false, false, false, false, false, false, false, false, false, false, false, false, false, false, false, false, false, false, false, false, false, false, false, false, false, false, false, false, false, false, false, false, false, false, false, false, false, false, false, false, false, false, false, false, false, false, false, false, false, false, false, false, false, false, false, false, false, false, false, false, false, false, false, false, false, false, false, false, false, false, false, false, false, false, false, false, false, false, false, false, false, false, false, false, false, false, false, false, false, false, false, false, false, false, false, false, false, false, false, false, false, false, false, false, false, false, false, false, false, false, false, false, false, false, false, false, false, false, false, false, false, false, false, false, false, false, false, false, false, false, false, false, false, false, false, false, false, false, false, false, false, false, false, false, false, false, false, false, false, false, false, false, false, false, false, false, false, false, false, false, false, false, false, false, false, false, false, false, false, false, false, false, false, false, false, false, false, false, false, false, false, false, false, false, false, false, false, false, false, false]"
      - "decl f18: <23>"
      - "  retn 'a'"
      - "decl f19: <24>"
      - "  retn [0, 0, 0, 0, 0, 0, 0, 0, 0, 0, 0, 0, 0, 0, 0, 0, 0, 0, 0, 0, 0, 0, 0, 0, 0, 0, 0, 0, 0, 0, 0, 0]"
      - "decl f20: <25>"
      - "  retn 'a'"
      - "decl f21: <26>"
      - "  retn [false, false, false, false, false, false, false, false, false, false, false, false, false, false, false, false, false, false, false, false, false, false, false, false, false, false, false, false, false, false, false, false, false, false, false, false, false, false, false, false, false, false, false, false, false, false, false, false, false, false, false, false, false, false, false, false, false, false, false, false, false, false, false, false, false, false, false, false, false, false, false, false, false, false, false, false, false, false, false, false, false, false, false, false, false, false, false, false, false, false, false, false, false, false, false, false, false, false, false, false, false, false, false, false, false, false, false, false, false, false, false, false, false, false, false, false, false, false, false, false, false, false, false, false, false, false, false, false, false, false, false, false, false, false, false, false, false, false, false, false, false, false, false, false, false, false, false, false, false, false, false, false, false, false, false, false, false, false, false, false, false, false, false, false, false, false, false, false, false, false, false, false, false, false, false, false, false, false, false, false, false, false, false, false, false, false, false, false, false, false, false, false, false, false, false, false, false, false, false, false, false, false, false, false, false, false, false, false, false, false, false, false, false, false, false, false, false, false, false, false, false, false, false, false, false, false, false, false, false, false, false, false, false, false, false, false, false, false, false, false, false, false, false, false, false, false, false, false, false, false, false, false, false]"
      - "decl f22: <27>"
      - "  retn 'a'"
      - "decl f23: <28>"
      - "  retn [0, 0, 0, 0, 0, 0, 0, 0, 0, 0, 0, 0, 0, 0, 0, 0, 0, 0, 0, 0, 0, 0, 0, 0, 0, 0, 0, 0, 0, 0, 0, 0]"
      - "decl f24: <29>"
      - "  retn 'a'"
      - "decl f25: <30>"
      - "  retn [false, false, false, false, false, false, false, false, false, false, false, false, false, false, false, false, false, false, false, false, false, false, false, false, false, false, false, false, false, false, false, false, false, false, false, false, false, false, false, false, false, false, false, false, false, false, false, false, false, false, false, false, false, false, false, false, false, false, false, false, false, false, false, false, false, false, false, false, false, false, false, false, false, false, false, false, false, false, false, false, false, false, false, false, false, false, false, false, false, false, false, false, false, false, false, false, false, false, false, false, false, false, false, false, false, false, false, false, false, false, false, false, false, false, false, false, false, false, false, false, false, false, false, false, false, false, false, false, false, false, false, false, false, false, false, false, false, false, false, false, false, false, false, false, false, false, false, false, false, false, false, false, false, false, false, false, false, false, false, false, false, false, false, false, false, false, false, false, false, false, false, false, false, false, false, false, false, false, false, false, false, false, false, false, false, false, false, false, false, false, false, false, false, false, false, false, false, false, false, false, false, false, false, false, false, false, false, false, false, false, false, false, false, false, false, false, false, false, false, false, false, false, false, false, false, false, false, false, false, false, false, false, false, false, false, false, false, false, false, false, false, false, false, false, false, false, false, false, false, false, false, false, false]"
      - "decl f26: <31>"
      - "  retn []"
      - "decl f27: <32>"
      - "  retn [0, 0, 0, 0, 0, 0, 0, 0, 0, 0, 0, 0, 0, 0, 0, 0, 0, 0, 0, 0, 0, 0, 0, 0, 0, 0, 0, 0, 0, 0, 0, 0]"
      - "decl f28: <33>"
      - "  retn []"
      - "decl f29: <34>"
      - "  retn [false, false, false, false, false, false, false, false, false, false, false, false, false, false, false, false, false, false, false, false, false, false, false, false, false, false, false, false, false, false, false, false, false, false, false, false, false, false, false, false, false, false, false, false, false, false, false, false, false, false, false, false, false, false, false, false, false, false, false, false, false, false, false, false, false, false, false, false, false, false, false, false, false, false, false, false, false, false, false, false, false, false, false, false, false, false, false, false, false, false, false, false, false, false, false, false, false, false, false, false, false, false, false, false, false, false, false, false, false, false, false, false, false, false, false, false, false, false, false, false, false, false, false, false, false, false, false, false, false, false, false, false, false, false, false, false, false, false, false, false, false, false, false, false, false, false, false, false, false, false, false, false, false, false, false, false, false, false, false, false, false, false, false, false, false, false, false, false, false, false, false, false, false, false, false, false, false, false, false, false, false, false, false, false, false, false, false, false, false, false, false, false, false, false, false, false, false, false, false, false, false, false, false, false, false, false, false, false, false, false, false, false, false, false, false, false, false, false, false, false, false, false, false, false, false, false, false, false, false, false, false, false, false, false, false, false, false, false, false, false, false, false, false, false, false, false, false, false, false, false, false, false, false]"
      - "decl f30: <35>"
      - "  retn []"
      - "decl f31: <36>"
      - "  retn [0, 0, 0, 0, 0, 0, 0, 0, 0, 0, 0, 0, 0, 0, 0, 0, 0, 0, 0, 0, 0, 0, 0, 0, 0, 0, 0, 0, 0, 0, 0, 0]"
      - "decl f32: <37>"
      - "  retn []"
      - "decl f33: <38>"
      - "  retn [false, false, false, false, false, false, false, false, false, false, false, false, false, false, false, false, false, false, false, false, false, false, false, false, false, false, false, false, false, false, false, false, false, false, false, false, false, false, false, false, false, false, false, false, false, false, false, false, false, false, false, false, false, false, false, false, false, false, false, false, false, false, false, false, false, false, false, false, false, false, false, false, false, false, false, false, false, false, false, false, false, false, false, false, false, false, false, false, false, false, false, false, false, false, false, false, false, false, false, false, false, false, false, false, false, false, false, false, false, false, false, false, false, false, false, false, false, false, false, false, false, false, false, false, false, false, false, false, false, false, false, false, false, false, false, false, false, false, false, false, false, false, false, false, false, false, false, false, false, false, false, false, false, false, false, false, false, false, false, false, false, false, false, false, false, false, false, false, false, false, false, false, false, false, false, false, false, false, false, false, false, false, false, false, false, false, false, false, false, false, false, false, false, false, false, false, false, false, false, false, false, false, false, false, false, false, false, false, false, false, false, false, false, false, false, false, false, false, false, false, false, false, false, false, false, false, false, false, false, false, false, false, false, false, false, false, false, false, false, false, false, false, false, false, false, false, false, false, false, false, false, false, false, false, false, false, false, false, false, false, false, false, false, false, false, false, false, false, false, false, false, false, false, false, false, false, false, false, false, false, false, false, false, false, false, false, false, false, false, false, false, false, false, false, false, false, false, false, false, false, false, false, false, false, false, false, false, false, false, false, false, false, false, false, false, false, false, false, false, false, false, false, false, false, false, false, false, false, false, false, false, false, false, false, false, false, false, false, false, false, false, false, false, false, false, false, false, false, false, false, false, false, false, false, false, false, false, false, false, false, false, false, false, false, false, false, false, false, false, false, false, false, false, false, false, false, false, false, false, false, false, false, false, false, false, false, false, false, false, false, false, false, false, false, false, false, false, false, false, false, false, false, false, false, false, false, false, false, false, false, false, false, false, false, false, false, false, false, false, false, false, false, false, false, false, false, false, false, false, false, false, false, false, false, false, false, false, false, false, false, false, false, false, false, false, false, false, false, false, false, false, false, false, false, false, false, false, false, false, false, false, false, false, false, false, false, false, false, false, false, false, false, false, false, false, false, false, false, false, false, false, false, false, false, false, false, false, false, false, false, false, false, false, false, false, false, false, false, false, false, false, false, false, false, false, false]"
      - "decl f34: <39>"
      - "  retn []group"
      - "decl f35: <40>"
      - "  retn [0, 0, 0, 0, 0, 0, 0, 0, 0, 0, 0, 0, 0, 0, 0, 0, 0, 0, 0, 0, 0, 0, 0, 0, 0, 0, 0, 0, 0, 0, 0, 0, 0, 0, 0, 0, 0, 0, 0, 0, 0, 0, 0, 0, 0, 0, 0, 0, 0, 0, 0, 0, 0, 0, 0, 0, 0, 0, 0, 0, 0, 0, 0, 0]"
      - "decl f36: <41>"
      - "  retn []group"
      - "decl f37: <42>"
      - "  retn [false, false, false, false, false, false, false, false, false, false, false, false, false, false, false, false, false, false, false, false, false, false, false, false, false, false, false, false, false, false, false, false, false, false, false, false, false, false, false, false, false, false, false, false, false, false, false, false, false, false, false, false, false, false, false, false, false, false, false, false, false, false, false, false, false, false, false, false, false, false, false, false, false, false, false, false, false, false, false, false, false, false, false, false, false, false, false, false, false, false, false, false, false, false, false, false, false, false, false, false, false, false, false, false, false, false, false, false, false, false, false, false, false, false, false, false, false, false, false, false, false, false, false, false, false, false, false, false, false, false, false, false, false, false, false, false, false, false, false, false, false, false, false, false, false, false, false, false, false, false, false, false, false, false, false, false, false, false, false, false, false, false, false, false, false, false, false, false, false, false, false, false, false, false, false, false, false, false, false, false, false, false, false, false, false, false, false, false, false, false, false, false, false, false, false, false, false, false, false, false, false, false, false, false, false, false, false, false, false, false, false, false, false, false, false, false, false, false, false, false, false, false, false, false, false, false, false, false, false, false, false, false, false, false, false, false, false, false, false, false, false, false, false, false, false, false, false, false, false, false, false, false, false, false, false, false, false, false, false, false, false, false, false, false, false, false, false, false, false, false, false, false, false, false, false, false, false, false, false, false, false, false, false, false, false, false, false, false, false, false, false, false, false, false, false, false, false, false, false, false, false, false, false, false, false, false, false, false, false, false, false, false, false, false, false, false, false, false, false, false, false, false, false, false, false, false, false, false, false, false, false, false, false, false, false, false, false, false, false, false, false, false, false, false, false, false, false, false, false, false, false, false, false, false, false, false, false, false, false, false, false, false, false, false, false, false, false, false, false, false, false, false, false, false, false, false, false, false, false, false, false, false, false, false, false, false, false, false, false, false, false, false, false, false, false, false, false, false, false, false, false, false, false, false, false, false, false, false, false, false, false, false, false, false, false, false, false, false, false, false, false, false, false, false, false, false, false, false, false, false, false, false, false, false, false, false, false, false, false, false, false, false, false, false, false, false, false, false, false, false, false, false, false, false, false, false, false, false, false, false, false, false, false, false, false, false, false, false, false, false, false, false, false, false, false, false, false, false, false, false, false, false, false, false, false, false, false, false, false, false, false, false, false, false, false, false, false, false, false, false, false, false, false, false, false, false]"
      - "decl f38: <43>"
      - "  retn []group"
      - "decl f39: <44>"
      - "  retn [0, 0, 0, 0, 0, 0, 0, 0, 0, 0, 0, 0, 0, 0, 0, 0, 0, 0, 0, 0, 0, 0, 0, 0, 0, 0, 0, 0, 0, 0, 0, 0, 0, 0, 0, 0, 0, 0, 0, 0, 0, 0, 0, 0, 0, 0, 0, 0, 0, 0, 0, 0, 0, 0, 0, 0, 0, 0, 0, 0, 0, 0, 0, 0]"
      - "decl f40: <45>"
      - "  retn []group"
      - "decl f41: <46>"
      - "  retn [false, false, false, false, false, false, false, false]"
      - "decl f42: <47>"
      - "  retn 0"
      - "decl f43: <48>"
      - "  retn [0]"
      - "decl f44: <49>"
      - "  retn 0"
      - "decl f45: <50>"
      - "  retn [false, false, false, false, false, false, false, false]"
      - "decl f46: <51>"
      - "  retn 0"
      - "decl f47: <52>"
      - "  retn [0]"
      - "decl f48: <53>"
      - "  retn 0"
      - "decl f49: <54>"
      - "  retn [false, false, false, false, false, false, false, false, false, false, false, false, false, false, false, false]"
      - "decl f50: <55>"
      - "  retn 0"
      - "decl f51: <56>"
      - "  retn [0, 0]"
      - "decl f52: <57>"
      - "  retn 0"
      - "decl f53: <58>"
      - "  retn [false, false, false, false, false, false, false, false, false, false, false, false, false, false, false, false]"
      - "decl f54: <59>"
      - "  retn 0"
      - "decl f55: <60>"
      - "  retn [0, 0]"
      - "decl f56: <61>"
      - "  retn 0"
      - "decl f57: <62>"
      - "  retn [false, false, false, false, false, false, false, false, false, false, false, false, false, false, false, false, false, false, false, false, false, false, false, false, false, false, false, false, false, false, false, false]"
      - "decl f58: <63>"
      - "  retn 0"
      - "decl f59: <64>"
      - "  retn [0, 0, 0, 0]"
      - "decl f60: <65>"
      - "  retn 0"
      - "decl f61: <66>"
      - "  retn [false, false, false, false, false, false, false, false, false, false, false, false, false, false, false, false, false, false, false, false, false, false, false, false, false, false, false, false, false, false, false, false]"
      - "decl f62: <67>"
      - "  retn 0"
      - "decl f63: <68>"
      - "  retn [0, 0, 0, 0]"
      - "decl f64: <69>"
      - "  retn 0"
      - "decl f65: <70>"
      - "  retn [false, false, false, false, false, false, false, false, false, false, false, false, false, false, false, false, false, false, false, false, false, false, false, false, false, false, false, false, false, false, false, false, false, false, false, false, false, false, false, false, false, false, false, false, false, false, false, false, false, false, false, false, false, false, false, false, false, false, false, false, false, false, false, false]"
      - "decl f66: <71>"
      - "  retn 0"
      - "decl f67: <72>"
      - "  retn [0, 0, 0, 0, 0, 0, 0, 0]"
      - "decl f68: <73>"
      - "  retn 0"
      - "decl f69: <74>"
      - "  retn [false, false, false, false, false, false, false, false, false, false, false, false, false, false, false, false, false, false, false, false, false, false, false, false, false, false, false, false, false, false, false, false, false, false, false, false, false, false, false, false, false, false, false, false, false, false, false, false, false, false, false, false, false, false, false, false, false, false, false, false, false, false, false, false]"
      - "decl f70: <75>"
      - "  retn 0"
      - "decl f71: <76>"
      - "  retn [0, 0, 0, 0, 0, 0, 0, 0]"
      - "decl f72: <77>"
      - "  retn 0"
      - "decl f73: <78>"
      - "  retn [false, false, false, false, false, false, false, false, false, false, false, false, false, false, false, false, false, false, false, false, false, false, false, false, false, false, false, false, false, false, false, false, false, false, false, false, false, false, false, false, false, false, false, false, false, false, false, false, false, false, false, false, false, false, false, false, false, false, false, false, false, false, false, false, false, false, false, false, false, false, false, false, false, false, false, false, false, false, false, false, false, false, false, false, false, false, false, false, false, false, false, false, false, false, false, false, false, false, false, false, false, false, false, false, false, false, false, false, false, false, false, false, false, false, false, false, false, false, false, false, false, false, false, false, false, false, false, false]"
      - "decl f74: <79>"
      - "  retn 0"
      - "decl f75: <80>"
      - "  retn [0, 0, 0, 0, 0, 0, 0, 0, 0, 0, 0, 0, 0, 0, 0, 0]"
      - "decl f76: <81>"
      - "  retn 0"
      - "decl f77: <82>"
      - "  retn [false, false, false, false, false, false, false, false, false, false, false, false, false, false, false, false, false, false, false, false, false, false, false, false, false, false, false, false, false, false, false, false, false, false, false, false, false, false, false, false, false, false, false, false, false, false, false, false, false, false, false, false, false, false, false, false, false, false, false, false, false, false, false, false, false, false, false, false, false, false, false, false, false, false, false, false, false, false, false, false, false, false, false, false, false, false, false, false, false, false, false, false, false, false, false, false, false, false, false, false, false, false, false, false, false, false, false, false, false, false, false, false, false, false, false, false, false, false, false, false, false, false, false, false, false, false, false, false]"
      - "decl f78: <83>"
      - "  retn 0"
      - "decl f79: <84>"
      - "  retn [0, 0, 0, 0, 0, 0, 0, 0, 0, 0, 0, 0, 0, 0, 0, 0]"
      - "decl f80: <85>"
      - "  retn 0"
      - "decl f81: <86>"
      - "  retn [false, false, false, false, false, false, false, false]"
      - "decl f82: <87>"
      - "  retn 0"
      - "decl f83: <88>"
      - "  retn [0]"
      - "decl f84: <89>"
      - "  retn 0"
      - "decl f85: <90>"
      - "  retn [false, false, false, false, false, false, false, false]"
      - "decl f86: <91>"
      - "  retn 0"
      - "decl f87: <92>"
      - "  retn [0]"
      - "decl f88: <93>"
      - "  retn 0"
      - "decl f89: <94>"
      - "  retn [false, false, false, false, false, false, false, false, false, false, false, false, false, false, false, false]"
      - "decl f90: <95>"
      - "  retn 0"
      - "decl f91: <96>"
      - "  retn [0, 0]"
      - "decl f92: <97>"
      - "  retn 0"
      - "decl f93: <98>"
      - "  retn [false, false, false, false, false, false, false, false, false, false, false, false, false, false, false, false]"
      - "decl f94: <99>"
      - "  retn 0"
      - "decl f95: <100>"
      - "  retn [0, 0]"
      - "decl f96: <101>"
      - "  retn 0"
      - "decl f97: <102>"
      - "  retn [false, false, false, false, false, false, false, false, false, false, false, false, false, false, false, false, false, false, false, false, false, false, false, false, false, false, false, false, false, false, false, false]"
      - "decl f98: <103>"
      - "  retn 0"
      - "decl f99: <104>"
      - "  retn [0, 0, 0, 0]"
      - "decl f100: <105>"
      - "  retn 0"
      - "decl f101: <106>"
      - "  retn [false, false, false, false, false, false, false, false, false, false, false, false, false, false, false, false, false, false, false, false, false, false, false, false, false, false, false, false, false, false, false, false]"
      - "decl f102: <107>"
      - "  retn 0"
      - "decl f103: <108>"
      - "  retn [0, 0, 0, 0]"
      - "decl f104: <109>"
      - "  retn 0"
      - "decl f105: <110>"
      - "  retn [false, false, false, false, false, false, false, false, false, false, false, false, false, false, false, false, false, false, false, false, false, false, false, false, false, false, false, false, false, false, false, false, false, false, false, false, false, false, false, false, false, false, false, false, false, false, false, false, false, false, false, false, false, false, false, false, false, false, false, false, false, false, false, false]"
      - "decl f106: <111>"
      - "  retn 0"
      - "decl f107: <112>"
      - "  retn [0, 0, 0, 0, 0, 0, 0, 0]"
      - "decl f108: <113>"
      - "  retn 0"
      - "decl f109: <114>"
      - "  retn [false, false, false, false, false, false, false, false, false, false, false, false, false, false, false, false, false, false, false, false, false, false, false, false, false, false, false, false, false, false, false, false, false, false, false, false, false, false, false, false, false, false, false, false, false, false, false, false, false, false, false, false, false, false, false, false, false, false, false, false, false, false, false, false]"
      - "decl f110: <115>"
      - "  retn 0"
      - "decl f111: <116>"
      - "  retn [0, 0, 0, 0, 0, 0, 0, 0]"
      - "decl f112: <117>"
      - "  retn 0"
      - "decl f113: <118>"
      - "  retn [false, false, false, false, false, false, false, false, false, false, false, false, false, false, false, false, false, false, false, false, false, false, false, false, false, false, false, false, false, false, false, false, false, false, false, false, false, false, false, false, false, false, false, false, false, false, false, false, false, false, false, false, false, false, false, false, false, false, false, false, false, false, false, false, false, false, false, false, false, false, false, false, false, false, false, false, false, false, false, false, false, false, false, false, false, false, false, false, false, false, false, false, false, false, false, false, false, false, false, false, false, false, false, false, false, false, false, false, false, false, false, false, false, false, false, false, false, false, false, false, false, false, false, false, false, false, false, false]"
      - "decl f114: <119>"
      - "  retn 0"
      - "decl f115: <120>"
      - "  retn [0, 0, 0, 0, 0, 0, 0, 0, 0, 0, 0, 0, 0, 0, 0, 0]"
      - "decl f116: <121>"
      - "  retn 0"
      - "decl f117: <122>"
      - "  retn [false, false, false, false, false, false, false, false, false, false, false, false, false, false, false, false, false, false, false, false, false, false, false, false, false, false, false, false, false, false, false, false, false, false, false, false, false, false, false, false, false, false, false, false, false, false, false, false, false, false, false, false, false, false, false, false, false, false, false, false, false, false, false, false, false, false, false, false, false, false, false, false, false, false, false, false, false, false, false, false, false, false, false, false, false, false, false, false, false, false, false, false, false, false, false, false, false, false, false, false, false, false, false, false, false, false, false, false, false, false, false, false, false, false, false, false, false, false, false, false, false, false, false, false, false, false, false, false]"
      - "decl f118: <123>"
      - "  retn 0"
      - "decl f119: <124>"
      - "  retn [0, 0, 0, 0, 0, 0, 0, 0, 0, 0, 0, 0, 0, 0, 0, 0]"
      - "decl f120: <125>"
      - "  retn 0"
      - ""
    output:
      - input_file: input/dummy.in
        output:
          registers:
            r0:
              type: bool
              value: "true"
<<<<<<< HEAD
    initial_ast: 6682e2db727256161adf9b366071e2b3af68417966af7a36a574ea021383fc48
    imports_resolved_ast: 24ce27d419b0252d3d6519ffe42ed13a88608b370844063cca76d304b63fecd3
    canonicalized_ast: b38410fd6d10cf8164babf0009809702cd4bce0da12c7d6714c7d77de7c39724
    type_inferenced_ast: c3fea2ba339688302a0ac36fc2ff5b08ba0ceff879aad43eeb4f02653cabf7dc
=======
    initial_ast: 0332b2ecf3343910e9bbf01fea04c78ca1ef2a8915b3927cf740bcb2893776d2
    imports_resolved_ast: f76b847320c258458da85f1adadb57c81992ba2f6b6cef95bfe6f6f395df9fe0
    canonicalized_ast: 97629550236ec7012bf080493b0d6f762d7acc2c71f7be4283617a6ef47e2fb3
    type_inferenced_ast: ecb1e3a1863af175e3f09ea11cb996ecd50b1626b9497ba2256b162addcec2db
>>>>>>> d621ee72
<|MERGE_RESOLUTION|>--- conflicted
+++ resolved
@@ -264,14 +264,7 @@
             r0:
               type: bool
               value: "true"
-<<<<<<< HEAD
-    initial_ast: 6682e2db727256161adf9b366071e2b3af68417966af7a36a574ea021383fc48
-    imports_resolved_ast: 24ce27d419b0252d3d6519ffe42ed13a88608b370844063cca76d304b63fecd3
-    canonicalized_ast: b38410fd6d10cf8164babf0009809702cd4bce0da12c7d6714c7d77de7c39724
-    type_inferenced_ast: c3fea2ba339688302a0ac36fc2ff5b08ba0ceff879aad43eeb4f02653cabf7dc
-=======
-    initial_ast: 0332b2ecf3343910e9bbf01fea04c78ca1ef2a8915b3927cf740bcb2893776d2
-    imports_resolved_ast: f76b847320c258458da85f1adadb57c81992ba2f6b6cef95bfe6f6f395df9fe0
-    canonicalized_ast: 97629550236ec7012bf080493b0d6f762d7acc2c71f7be4283617a6ef47e2fb3
-    type_inferenced_ast: ecb1e3a1863af175e3f09ea11cb996ecd50b1626b9497ba2256b162addcec2db
->>>>>>> d621ee72
+    initial_ast: dda61c503f2f41ce5f503ed6f692d12bfd5081701ea0f3202b61ccb47a6d6d16
+    imports_resolved_ast: 387e54bef5612a68b03326613140fafdc744596892a2681980f77deafdddd13f
+    canonicalized_ast: 52c225f7718d9890a9a4ff63ceaf4b252efa3b9350f58219ad5893d6924440ce
+    type_inferenced_ast: b6ed69788a71a051de6e269364303242795a64b1abd04f9717472afa9f19db8d