---
namespace: Compile
expectation: Pass
outputs:
  - circuit:
      num_public_variables: 0
      num_private_variables: 4
      num_constraints: 4
      at: 35930b675f335a5eb8649282639deb812d4fc8eb67d5bd6aabf6a90705cc5930
      bt: e65be39dde9da372cdeceaf06612c1bf195710c97242861e03f70518b2bb5353
      ct: af5971245b88239b548faf7768aceb6c0a7e16ffd5c8086b4bdb1d2ef2653b08
    ir:
      - "decl f0: <0>"
      - "  store &v1, ((v0), (), (), ())"
      - "  and &v4, v2, v3"
      - "  retn v4"
      - ""
    output:
      - input_file: input/false_false.in
        output:
          registers:
            x:
              type: bool
              value: "false"
      - input_file: input/false_true.in
        output:
          registers:
            x:
              type: bool
              value: "false"
      - input_file: input/true_false.in
        output:
          registers:
            x:
              type: bool
              value: "false"
      - input_file: input/true_true.in
        output:
          registers:
            x:
              type: bool
              value: "true"
<<<<<<< HEAD
    initial_ast: 422d0cabc8604e1ecd45b79825370f7e79aa2be92606550673d9e09325353d99
    imports_resolved_ast: 422d0cabc8604e1ecd45b79825370f7e79aa2be92606550673d9e09325353d99
    canonicalized_ast: 422d0cabc8604e1ecd45b79825370f7e79aa2be92606550673d9e09325353d99
    type_inferenced_ast: 78a0dc6f481c58771bf13ac29f5179c156b06f311dd1e4126ceabc9e0cd0567a
=======
    initial_ast: 2f7c3b9c806a873b6445200eb78a8e0e546ffe64c90fe2133355dd37a342b11b
    imports_resolved_ast: 8c8039a942ada73357ce62cbf478d1252b4c1b022bdf156a8beb8b1f41898efb
    canonicalized_ast: 8c8039a942ada73357ce62cbf478d1252b4c1b022bdf156a8beb8b1f41898efb
    type_inferenced_ast: 460e99eaaaf5de2d28b19a692c455bb12d3540503624aeffe281057fbeddb352
>>>>>>> 0e96bf8d
<|MERGE_RESOLUTION|>--- conflicted
+++ resolved
@@ -4,17 +4,11 @@
 outputs:
   - circuit:
       num_public_variables: 0
-      num_private_variables: 4
-      num_constraints: 4
-      at: 35930b675f335a5eb8649282639deb812d4fc8eb67d5bd6aabf6a90705cc5930
-      bt: e65be39dde9da372cdeceaf06612c1bf195710c97242861e03f70518b2bb5353
-      ct: af5971245b88239b548faf7768aceb6c0a7e16ffd5c8086b4bdb1d2ef2653b08
-    ir:
-      - "decl f0: <0>"
-      - "  store &v1, ((v0), (), (), ())"
-      - "  and &v4, v2, v3"
-      - "  retn v4"
-      - ""
+      num_private_variables: 3
+      num_constraints: 3
+      at: bbd0722c65502a4b903833f9ff9e614e877f9b5c58c670593e2aa290d0457b2f
+      bt: 49e8fa1fd3f85b0f486c49f194e4fff3da5e8039685fca1f3327389cbe9fc180
+      ct: ae5c1ab4ec8811a2ec2efb38b91ab4a8b6fb80bd914b31f9a70559531aeb6a46
     output:
       - input_file: input/false_false.in
         output:
@@ -40,14 +34,7 @@
             x:
               type: bool
               value: "true"
-<<<<<<< HEAD
-    initial_ast: 422d0cabc8604e1ecd45b79825370f7e79aa2be92606550673d9e09325353d99
-    imports_resolved_ast: 422d0cabc8604e1ecd45b79825370f7e79aa2be92606550673d9e09325353d99
-    canonicalized_ast: 422d0cabc8604e1ecd45b79825370f7e79aa2be92606550673d9e09325353d99
-    type_inferenced_ast: 78a0dc6f481c58771bf13ac29f5179c156b06f311dd1e4126ceabc9e0cd0567a
-=======
     initial_ast: 2f7c3b9c806a873b6445200eb78a8e0e546ffe64c90fe2133355dd37a342b11b
     imports_resolved_ast: 8c8039a942ada73357ce62cbf478d1252b4c1b022bdf156a8beb8b1f41898efb
     canonicalized_ast: 8c8039a942ada73357ce62cbf478d1252b4c1b022bdf156a8beb8b1f41898efb
-    type_inferenced_ast: 460e99eaaaf5de2d28b19a692c455bb12d3540503624aeffe281057fbeddb352
->>>>>>> 0e96bf8d
+    type_inferenced_ast: 460e99eaaaf5de2d28b19a692c455bb12d3540503624aeffe281057fbeddb352