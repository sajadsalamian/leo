--- conflicted
+++ resolved
@@ -19,14 +19,7 @@
             c:
               type: bool
               value: "false"
-<<<<<<< HEAD
     initial_ast: 1d66d458d057632293d81aaeff9a8977a1f8f266fd405530c57470a29d79fb66
-    imports_resolved_ast: 1d66d458d057632293d81aaeff9a8977a1f8f266fd405530c57470a29d79fb66
-    canonicalized_ast: 1d66d458d057632293d81aaeff9a8977a1f8f266fd405530c57470a29d79fb66
-    type_inferenced_ast: 0510eb8240cfffe054cfc2c42bc59c945c580d6eee183166345e5e77ab2f7000
-=======
-    initial_ast: 10550feaa2c5235500abf424e222f1f8383225ae3b6906c1cd76835e83286817
-    imports_resolved_ast: 9fc2987460c5e803ede8cc9f5f3e156c4863203d39ba4d7acdacfce050f9229b
-    canonicalized_ast: 9fc2987460c5e803ede8cc9f5f3e156c4863203d39ba4d7acdacfce050f9229b
-    type_inferenced_ast: 3b9f564f14bafe542c8ee1052e02dec08fb6bdcbdde76419761bbbcb7b6cf0f8
->>>>>>> a5f74195
+    imports_resolved_ast: fdc00decee6e64e83571f4d5815877023adca0b2fe4c82753c9bc182e886db8f
+    canonicalized_ast: fdc00decee6e64e83571f4d5815877023adca0b2fe4c82753c9bc182e886db8f
+    type_inferenced_ast: ac0e800f054de1564ad0bb7c3ae6a7c207e6407722a2ad0578ab945f793a0ac7