--- conflicted
+++ resolved
@@ -16,14 +16,7 @@
             out:
               type: "[char; 13]"
               value: "\"Hello, World!\""
-<<<<<<< HEAD
     initial_ast: f2cddc77927e81ec2dec522f1ddba8fd33ad6ad5b6a163f55c3aeef37d6826ae
-    imports_resolved_ast: f2cddc77927e81ec2dec522f1ddba8fd33ad6ad5b6a163f55c3aeef37d6826ae
-    canonicalized_ast: 3786f16a496ba584cc1c65cb4c76b32bfb35edce3e08121b7afe7c21efdf7f9d
-    type_inferenced_ast: 1023adb0fc7e3a6189f2d4eb74d42586e2a78ac2780ec25ddaa4b71a3a9c5968
-=======
-    initial_ast: 3aa0745060289c1a1af4e66265f8a92a89caff1731dc70d8c6a59798152f1a38
-    imports_resolved_ast: 51a077846fa46a0623fcd57e547717ebc28d1fa97bec7f5205e7d48f986ffda5
-    canonicalized_ast: 559d13c93a8a8e0bef3e8db4e6f4a543aeca6dde6910ee6d136c43f9c73d1e6a
-    type_inferenced_ast: 67251b4a2e59336b16ebaa4c2f892a1595f426259a12a84d6cfd7da5626d82c5
->>>>>>> a5f74195
+    imports_resolved_ast: c31a0b05076fe12e83c5b0f7f835a9361857e4f2570c737f00ba7a2b2a3a2bc5
+    canonicalized_ast: 0174bbf01652928086b0797758122bb9bf9a4296259c839cee0f458be0b11be4
+    type_inferenced_ast: 9f48491d60dffec8adbfb54760f82eef181e501ba6fe88d480993c324cc40a26