---
namespace: Compile
expectation: Pass
outputs:
  - circuit:
      num_public_variables: 0
      num_private_variables: 1
      num_constraints: 1
      at: 042610d0fd1fe6d6ac112138f8755752f44c7d2a00f1b5960574d6da5cda393f
      bt: e97756698880ab7555a959a5fb5c6b4e15bd64612aa677adbfe2d0bd91f0a83c
      ct: cf1cbb66a638b4860a516671fb74850e6ccf787fe6c4c8d29e9c04efe880bd05
    output:
      - input_file: input/dummy.in
        output:
          registers:
            r0:
              type: bool
              value: "true"
<<<<<<< HEAD
    initial_ast: 578c32331a8a79631bdf309cf9f8e7bfcf064f9b56c9f5928d22455ffc6a6ceb
    imports_resolved_ast: 578c32331a8a79631bdf309cf9f8e7bfcf064f9b56c9f5928d22455ffc6a6ceb
    canonicalized_ast: 232b54faa019153f1d29ccc9c2360aaea8ce4f380a3cab03d339cef10d7cfc36
    type_inferenced_ast: 31009cb106806139e422073ecf6968b46187b3428ce27c7d435ee8fbd07c123b
=======
    initial_ast: 42f603efbf7ee8ca53394266f33fbf09110420c822385179d656861e8ceb4a32
    imports_resolved_ast: 5d6286f1296a269e2b39ec7e6a73257317eb6ce37bb11bce26f34b7f7fba3501
    canonicalized_ast: ddea7b51d7e218ff02e44be3737128309dabc76d54838db4967a89e901241899
    type_inferenced_ast: 5c828c5b2324057bd9543a6fafa47f8752cbd33bebf6b5fc186ed121580d791b
>>>>>>> a5f74195
<|MERGE_RESOLUTION|>--- conflicted
+++ resolved
@@ -16,14 +16,7 @@
             r0:
               type: bool
               value: "true"
-<<<<<<< HEAD
     initial_ast: 578c32331a8a79631bdf309cf9f8e7bfcf064f9b56c9f5928d22455ffc6a6ceb
-    imports_resolved_ast: 578c32331a8a79631bdf309cf9f8e7bfcf064f9b56c9f5928d22455ffc6a6ceb
-    canonicalized_ast: 232b54faa019153f1d29ccc9c2360aaea8ce4f380a3cab03d339cef10d7cfc36
-    type_inferenced_ast: 31009cb106806139e422073ecf6968b46187b3428ce27c7d435ee8fbd07c123b
-=======
-    initial_ast: 42f603efbf7ee8ca53394266f33fbf09110420c822385179d656861e8ceb4a32
-    imports_resolved_ast: 5d6286f1296a269e2b39ec7e6a73257317eb6ce37bb11bce26f34b7f7fba3501
-    canonicalized_ast: ddea7b51d7e218ff02e44be3737128309dabc76d54838db4967a89e901241899
-    type_inferenced_ast: 5c828c5b2324057bd9543a6fafa47f8752cbd33bebf6b5fc186ed121580d791b
->>>>>>> a5f74195
+    imports_resolved_ast: cbbfa80108cbac47a1c77c7d7883a29136c5b4abeae70221c617eeeac4b5bf92
+    canonicalized_ast: 4c2ca1995f2217c4e6ecf3b2d4c0ae08769b45ea5712af672752754f4063aeef
+    type_inferenced_ast: c8fa0fc2eb47215a14ec092a9b7a1581e9ecd94865fceb1c48cbf47da646b37e