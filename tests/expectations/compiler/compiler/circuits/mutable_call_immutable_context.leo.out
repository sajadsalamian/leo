--- conflicted
+++ resolved
@@ -49,14 +49,7 @@
             r0:
               type: bool
               value: "true"
-<<<<<<< HEAD
-    initial_ast: 2677670265a66eff70bac9bce2d84ae34db0db668ede40a51df62d080a35fe92
-    imports_resolved_ast: 954e3a818ccb33b4a3a04959ae9de6a688579dfb577bc621371d3767b650e067
-    canonicalized_ast: 6c90ce67ed3e2fcfbadba16848ad9baa4cd253841e3d037a0a79f40588d07ede
-    type_inferenced_ast: 18d39e19c9267fb0b4da8be06d6b916eba5c8d7131cefd28aa37a99529f1b879
-=======
-    initial_ast: 0c47d2db8962674e0f14a04e113cd36c626c83b8d6f74f8700f41279ec75eaa0
-    imports_resolved_ast: f24d0ff92ed24d8af38da56bed1c825cfdfa5db22f24bd36d03fca6f13553807
-    canonicalized_ast: 23f1d206faa7ab510a470d72abef629efecb64f69821f9e70347f7099466116d
-    type_inferenced_ast: 37cc19ffbdea2f8945eaa380ef54dcfff80a10e424cf9e16159880fa40f77fcd
->>>>>>> 2a7298b8
+    initial_ast: de256780237ca4f862bd0c2d4240cf6ade93838b2692ff0162b07f81b4b3716c
+    imports_resolved_ast: 0a5fb99b8ea0021ab45fd107857fb0754d126627cac9923bf6d31862acb38c65
+    canonicalized_ast: 1d2fc1693a32118cb6e0a286b1532601aea4e56ab630689341c60d0266c76f9a
+    type_inferenced_ast: b335c714be98315e12f905e134ab4691a0125bca5152da080c797bb88fd4a397