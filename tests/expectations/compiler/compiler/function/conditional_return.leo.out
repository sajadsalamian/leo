---
namespace: Compile
expectation: Pass
outputs:
  - circuit:
      num_public_variables: 0
      num_private_variables: 159
      num_constraints: 191
      at: d0999412f7fab921a3b40e9d31820f435f41db447641be3df4c275ae3f4de5b1
      bt: 76d11f466440413df91cc22ab101dbb9674c7d424b01478e69644d084823e8ce
      ct: c920487b478d2a5b93630462c076996e2f8471196ec2f336fff82ad74055ed5c
    ir:
      - "decl f0: <0>"
      - "  store &v2, ((v0, v1), (), (), ())"
      - "  eq &v4, v3, 2"
      - "  mask 1, v4"
      - "    retn 3"
      - "  not &v5, v4"
      - "  mask 1, v5"
      - "    retn 4"
      - ""
    output:
      - input_file: input/integers.in
        output:
          registers:
            a:
              type: u32
              value: "4"
<<<<<<< HEAD
    initial_ast: 901e0c6a7ee711a3105aa46e7bf1bf07bd59e5393072e3476805756d72951c3c
    imports_resolved_ast: 901e0c6a7ee711a3105aa46e7bf1bf07bd59e5393072e3476805756d72951c3c
    canonicalized_ast: 901e0c6a7ee711a3105aa46e7bf1bf07bd59e5393072e3476805756d72951c3c
    type_inferenced_ast: 9fece88777a9fe905c29afc8ecbf26d7390455be7018f3628dd4b57245273739
=======
    initial_ast: cf2d49dcd581c923b4ccfeb9c155de0e836fb8725c3c3af7abc5e6334231ba2f
    imports_resolved_ast: cdcf08230c307f01d2e451b70ad6831dcf25f8edf3d619a1dce4102803376667
    canonicalized_ast: cdcf08230c307f01d2e451b70ad6831dcf25f8edf3d619a1dce4102803376667
    type_inferenced_ast: c7dfc3e3c55709915d7aa84ff1d9c211fc93e55bd280df82998640d9d847d57c
>>>>>>> 0e96bf8d
<|MERGE_RESOLUTION|>--- conflicted
+++ resolved
@@ -4,21 +4,11 @@
 outputs:
   - circuit:
       num_public_variables: 0
-      num_private_variables: 159
-      num_constraints: 191
-      at: d0999412f7fab921a3b40e9d31820f435f41db447641be3df4c275ae3f4de5b1
-      bt: 76d11f466440413df91cc22ab101dbb9674c7d424b01478e69644d084823e8ce
-      ct: c920487b478d2a5b93630462c076996e2f8471196ec2f336fff82ad74055ed5c
-    ir:
-      - "decl f0: <0>"
-      - "  store &v2, ((v0, v1), (), (), ())"
-      - "  eq &v4, v3, 2"
-      - "  mask 1, v4"
-      - "    retn 3"
-      - "  not &v5, v4"
-      - "  mask 1, v5"
-      - "    retn 4"
-      - ""
+      num_private_variables: 95
+      num_constraints: 127
+      at: 2cbb45563950440ec6b2ad12e378f1df49d6a12d4e773f0aa898f65f4eb109ff
+      bt: 7e12153373f45abf58e3b2954d1f1abfc951c7c1203e9e6c96fc37d9d25d8442
+      ct: 50977b6cd45450d9fddf5934d9167f889165f6ff117b03bb780bd6d89434daf4
     output:
       - input_file: input/integers.in
         output:
@@ -26,14 +16,7 @@
             a:
               type: u32
               value: "4"
-<<<<<<< HEAD
-    initial_ast: 901e0c6a7ee711a3105aa46e7bf1bf07bd59e5393072e3476805756d72951c3c
-    imports_resolved_ast: 901e0c6a7ee711a3105aa46e7bf1bf07bd59e5393072e3476805756d72951c3c
-    canonicalized_ast: 901e0c6a7ee711a3105aa46e7bf1bf07bd59e5393072e3476805756d72951c3c
-    type_inferenced_ast: 9fece88777a9fe905c29afc8ecbf26d7390455be7018f3628dd4b57245273739
-=======
     initial_ast: cf2d49dcd581c923b4ccfeb9c155de0e836fb8725c3c3af7abc5e6334231ba2f
     imports_resolved_ast: cdcf08230c307f01d2e451b70ad6831dcf25f8edf3d619a1dce4102803376667
     canonicalized_ast: cdcf08230c307f01d2e451b70ad6831dcf25f8edf3d619a1dce4102803376667
-    type_inferenced_ast: c7dfc3e3c55709915d7aa84ff1d9c211fc93e55bd280df82998640d9d847d57c
->>>>>>> 0e96bf8d
+    type_inferenced_ast: c7dfc3e3c55709915d7aa84ff1d9c211fc93e55bd280df82998640d9d847d57c