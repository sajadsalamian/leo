--- conflicted
+++ resolved
@@ -264,14 +264,7 @@
             r0:
               type: bool
               value: "true"
-<<<<<<< HEAD
-    initial_ast: 86d8161657f381e31d3defc093f30e9e3bb00632d86c2d937feab80010823d51
-    imports_resolved_ast: 4e45ab38073d7bff61bd715df0e04ea7f5a3708b98941e21432e846437c6fb04
-    canonicalized_ast: d467be87a6cb10cc091e16c2b799c4cbaabea4fbc42b329f90dfee02c3dafadd
-    type_inferenced_ast: 3f3c337f958fc358d233814a7a7fe0b585d25abdc1ab7b4c8961c9391f946085
-=======
-    initial_ast: 7f748c7503c49a80efbcfe060bcf50e1582b4994ee6f0e96a6df13da4e1715e1
-    imports_resolved_ast: a74023e810ebea479da3c28829a912f43bd48643d5100300b591c14e38d4842a
-    canonicalized_ast: 7ce8110e3271fe9b8aded454d036e97332da8cfbbb4cd51de41e61bc026df42f
-    type_inferenced_ast: 7dd2a24e2d6b146d6ba79beed18e91529b8a6b05ada6b9f64f55b5844c754bab
->>>>>>> d621ee72
+    initial_ast: adefcfd1a2b1423190aadac3780827910483e3245b7548a1ecbc4b74ea4189a5
+    imports_resolved_ast: 5df5fc76b9a3b985be31470b64de5b2ab7b7662a99477dba0c731564376b2e06
+    canonicalized_ast: 38b92113dc18f16be4dabe5df7ab8dd280bfd81a7aaa311f7cd8ecdbb40c367b
+    type_inferenced_ast: 8f145a83e3240a81a3cadf527eae7d285dafaa83312dcbbf9bd58180b7389166