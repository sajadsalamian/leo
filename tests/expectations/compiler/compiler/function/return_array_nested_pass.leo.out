--- conflicted
+++ resolved
@@ -270,14 +270,7 @@
             r0:
               type: bool
               value: "true"
-<<<<<<< HEAD
-    initial_ast: 798bf8166ba6d196ec75e61fcfc27b996d345b29635efce3a98e76779f58a343
-    imports_resolved_ast: dad0fea7262db6f83388e5ca41fe2e7bacb763b746c753e58234e2b4d8a2135d
-    canonicalized_ast: 5923dc1d5c21dabf692325c3d0d8c1a627275692b57ac279afb992a9ce8c8c94
-    type_inferenced_ast: 754dd6778a6cb882cc38421bdeaf5fd4275b490820b4eceabe659b61fa809f87
-=======
-    initial_ast: 709dc40aa98d1dcba99ae1bae75fcce4a2926e4258e5df99282dbbfae80e0bf3
-    imports_resolved_ast: e68d29059c4c9cf8954aff17a6f8d173b35f31d826eb8bc62760808728bfb79c
-    canonicalized_ast: 153fca29fc19efed90602776abacd90cc3df5c4c93c6bf992f86a4d6b09b45db
-    type_inferenced_ast: 32aaeb72b0014539ae172b6ffd01ec9c41cbaf07377c2858d47ae8047edbc72b
->>>>>>> d621ee72
+    initial_ast: 3f6196b1e0748f7dede8eb21e26eaee52eea62ae27f8c0e520a40d76b94c32ce
+    imports_resolved_ast: ee49ddd8bbce282991c8372eea9e6a0b1b5f670fbed9f948802d2ac53ea75478
+    canonicalized_ast: 57856ffe66c125ea187b87e10b22e33c232a88199306940801b9d248f4c739b3
+    type_inferenced_ast: a8b434cfb9af395cf01a466da7b0abde992b9c72bb56d1ec89d0ab9e882c9e35