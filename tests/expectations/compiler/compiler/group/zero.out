--- conflicted
+++ resolved
@@ -4,9 +4,5 @@
 outputs:
   - output:
       - initial_input_ast: no input
-<<<<<<< HEAD
-    initial_ast: 0785d70c3be288aad6535bd949196a051c12b66b6f748008f84b2db69f68ace5
-=======
-    initial_ast: 1183ec37868a6f1afbdc14ec558320f45fbfea51d27718d0d34ebc677360e6ef
->>>>>>> 977e3369
+    initial_ast: 31edb6eef4b9fa47acfb94f0f8f7ec9f50667501c7dc6bb5c643a65be90cbfb7
     symbol_table: b181fa2d3c50419dbdaadbe2e91aa4a3e17baa614b0635f9ce6fa7367ead48eb