---
namespace: Compile
expectation: Pass
outputs:
  - output:
      - initial_input_ast: no input
<<<<<<< HEAD
    initial_ast: 3e92165f6dbeaa140379a0879c6642741370d57f8c2cba40d8f3afc944a77691
    unrolled_ast: 3e92165f6dbeaa140379a0879c6642741370d57f8c2cba40d8f3afc944a77691
=======
    initial_ast: 7cb90e649202bf8b76da1a6d4eaf65b55d6872aa372ad3cbc72fd6224f9378c0
>>>>>>> 7592de6d
<|MERGE_RESOLUTION|>--- conflicted
+++ resolved
@@ -4,9 +4,5 @@
 outputs:
   - output:
       - initial_input_ast: no input
-<<<<<<< HEAD
-    initial_ast: 3e92165f6dbeaa140379a0879c6642741370d57f8c2cba40d8f3afc944a77691
-    unrolled_ast: 3e92165f6dbeaa140379a0879c6642741370d57f8c2cba40d8f3afc944a77691
-=======
     initial_ast: 7cb90e649202bf8b76da1a6d4eaf65b55d6872aa372ad3cbc72fd6224f9378c0
->>>>>>> 7592de6d
+    unrolled_ast: 7cb90e649202bf8b76da1a6d4eaf65b55d6872aa372ad3cbc72fd6224f9378c0