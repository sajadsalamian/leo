--- conflicted
+++ resolved
@@ -3,29 +3,16 @@
 expectation: Pass
 outputs:
   - - compile:
-<<<<<<< HEAD
-        - initial_symbol_table: 495543f76a50f7c995da978ebcb32dd7bb9d041e49db84470b683a1dd2448d81
-          type_checked_symbol_table: c02c44c3a89769d02936dcdbf7a3851fc2453c26d171472f9e9c3101c502dfbf
-          unrolled_symbol_table: c02c44c3a89769d02936dcdbf7a3851fc2453c26d171472f9e9c3101c502dfbf
-          initial_ast: 8cf5f3701a63415ef87adc9956d4ffe0f60da3eb5bed43ce999562e54e4da5ac
-          unrolled_ast: 8cf5f3701a63415ef87adc9956d4ffe0f60da3eb5bed43ce999562e54e4da5ac
-          ssa_ast: b81176f4a4380b6ef3dc3d7820af13b14175bb4ac1c7872c7b4bf3c35a1e08b7
-          flattened_ast: 41aaff9c1c97f1c15fccdabbb4917310fd8f861e98e44add5f9e16d858ada047
-          destructured_ast: 7c52e883201992ab1b0192c03fc00010fe5ec67669969236b9c83b102ea5558e
-          inlined_ast: 95551d549a6f6993623e4a198155b3c6304bb305a661fbbd4127647a480662ae
-          dce_ast: 95551d549a6f6993623e4a198155b3c6304bb305a661fbbd4127647a480662ae
-=======
-        - initial_symbol_table: 3d38ed5e9660232d00d28e6e61c066e540c636bd4db5e9ab5a91ffc3b5f1c6db
-          type_checked_symbol_table: 4c7b863390e518072a4a80117a2d9f3d645438a8fd6594cfe37e66befe43a767
-          unrolled_symbol_table: 4c7b863390e518072a4a80117a2d9f3d645438a8fd6594cfe37e66befe43a767
-          initial_ast: 9f77223233abd376d7b1e92608afce39fc90f5ac2cd4e8c57311e5935274b0e0
-          unrolled_ast: 9f77223233abd376d7b1e92608afce39fc90f5ac2cd4e8c57311e5935274b0e0
-          ssa_ast: 9fd9a34e46a5d4f7c5ca9b6ddda60ddc3a382416705ebb83b86e5dd45017ecfc
-          flattened_ast: 8edaa403c6456067bc3e8a622d1248d0f59ce37e9b3830c616383e7dec9ea24c
-          destructured_ast: f09a6b37a4f5daf228ada6e2d855f9a925cf7c601ff2d9be1ead8d8a48dab60f
-          inlined_ast: f6a7ebde3a26a7e987e2d2b161820dafcf1611714748e5c0f6381b14b4571ec8
-          dce_ast: f6a7ebde3a26a7e987e2d2b161820dafcf1611714748e5c0f6381b14b4571ec8
->>>>>>> 1d9197f4
+        - initial_symbol_table: 84549d4c1be93b50aac1ea548f47a06dd027838a52b4e646ddc1f9378906ca30
+          type_checked_symbol_table: 0a4e359e496976381acad0d496b0e91c184fc71ac97ee062c95d793489cfac74
+          unrolled_symbol_table: 0a4e359e496976381acad0d496b0e91c184fc71ac97ee062c95d793489cfac74
+          initial_ast: cd67a4bd4c22784098cf8ecc4e8079479062df17e8da5d75d5efc029337c76bf
+          unrolled_ast: cd67a4bd4c22784098cf8ecc4e8079479062df17e8da5d75d5efc029337c76bf
+          ssa_ast: 50d96b3454dd9deb16aa306d308ffd7dd1d4ceb4b3e247516934c60f4c362a65
+          flattened_ast: 08b9e3d394cedad85a405dbbba19dc56637d141ee85392df8520e0fb08e2ce9b
+          destructured_ast: eef3c63a267e76c98694279ed57e3fec725c02fe84766da8d194ae6f29ed32b7
+          inlined_ast: b305b98efdaaa0fa8b5abbe0460b26ab1258c30f6dd66a459c235b1b945db62a
+          dce_ast: b305b98efdaaa0fa8b5abbe0460b26ab1258c30f6dd66a459c235b1b945db62a
           bytecode: 0d1f4cbd82531fbd8e3be16dd6b130e30da05f95568ab89856527ead1a0d68a3
           errors: ""
           warnings: ""