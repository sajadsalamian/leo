---
namespace: Compile
expectation: Pass
outputs:
  - - compile:
<<<<<<< HEAD
        - initial_symbol_table: 36b7faf9448e2d448d4e2f6a8e56a4859d2d30a73fdafbe2b1395f251c2264f0
          type_checked_symbol_table: ca838513a9f6efe74a534aedc58ab3b949ac0fa94b922045854e8ec41e9a21d2
          unrolled_symbol_table: ca838513a9f6efe74a534aedc58ab3b949ac0fa94b922045854e8ec41e9a21d2
          initial_ast: e08ce8353e657ceba1edc49323184ced2f0ffc6ddd477970cdd23f006e612a6f
          unrolled_ast: e08ce8353e657ceba1edc49323184ced2f0ffc6ddd477970cdd23f006e612a6f
          ssa_ast: e08ce8353e657ceba1edc49323184ced2f0ffc6ddd477970cdd23f006e612a6f
          flattened_ast: 50281b94d5bd235fc95f6a409433434e97260bfdb6a9d7f51240bbe7db781940
          destructured_ast: 08357608404b82786abf6fc0c4f42e07c50ae0b8d18e63221971a4e7ead6b195
          inlined_ast: 08357608404b82786abf6fc0c4f42e07c50ae0b8d18e63221971a4e7ead6b195
          dce_ast: 08357608404b82786abf6fc0c4f42e07c50ae0b8d18e63221971a4e7ead6b195
=======
        - initial_symbol_table: 9b6b249d8ebae90fd15ed45642a7e45cb37a99f9e1a07eccd8a997441dbe2fe6
          type_checked_symbol_table: 808aa47234edf19af0e008dd829ee261d677865e350fcff531e48ba03b460d0d
          unrolled_symbol_table: 808aa47234edf19af0e008dd829ee261d677865e350fcff531e48ba03b460d0d
          initial_ast: 735dc585accecf18067ab7c2921ab112f8476b2f4af3bdfc8a1065cebf862c45
          unrolled_ast: 735dc585accecf18067ab7c2921ab112f8476b2f4af3bdfc8a1065cebf862c45
          ssa_ast: 735dc585accecf18067ab7c2921ab112f8476b2f4af3bdfc8a1065cebf862c45
          flattened_ast: 3846c522765a5a87008002af5edc3afbc404f55f28fddae4317468d32e615b10
          destructured_ast: 86cc8dd1c1aeff99f5cc7d04a58ba9747a65236358af83a16871d233b7451648
          inlined_ast: 86cc8dd1c1aeff99f5cc7d04a58ba9747a65236358af83a16871d233b7451648
          dce_ast: 86cc8dd1c1aeff99f5cc7d04a58ba9747a65236358af83a16871d233b7451648
>>>>>>> 1d9197f4
          bytecode: abc411306856bb13d787153cb890d742f962dfe924477954c427b7a3ab4e279b
          errors: ""
          warnings: ""<|MERGE_RESOLUTION|>--- conflicted
+++ resolved
@@ -3,29 +3,16 @@
 expectation: Pass
 outputs:
   - - compile:
-<<<<<<< HEAD
-        - initial_symbol_table: 36b7faf9448e2d448d4e2f6a8e56a4859d2d30a73fdafbe2b1395f251c2264f0
-          type_checked_symbol_table: ca838513a9f6efe74a534aedc58ab3b949ac0fa94b922045854e8ec41e9a21d2
-          unrolled_symbol_table: ca838513a9f6efe74a534aedc58ab3b949ac0fa94b922045854e8ec41e9a21d2
-          initial_ast: e08ce8353e657ceba1edc49323184ced2f0ffc6ddd477970cdd23f006e612a6f
-          unrolled_ast: e08ce8353e657ceba1edc49323184ced2f0ffc6ddd477970cdd23f006e612a6f
-          ssa_ast: e08ce8353e657ceba1edc49323184ced2f0ffc6ddd477970cdd23f006e612a6f
-          flattened_ast: 50281b94d5bd235fc95f6a409433434e97260bfdb6a9d7f51240bbe7db781940
-          destructured_ast: 08357608404b82786abf6fc0c4f42e07c50ae0b8d18e63221971a4e7ead6b195
-          inlined_ast: 08357608404b82786abf6fc0c4f42e07c50ae0b8d18e63221971a4e7ead6b195
-          dce_ast: 08357608404b82786abf6fc0c4f42e07c50ae0b8d18e63221971a4e7ead6b195
-=======
-        - initial_symbol_table: 9b6b249d8ebae90fd15ed45642a7e45cb37a99f9e1a07eccd8a997441dbe2fe6
-          type_checked_symbol_table: 808aa47234edf19af0e008dd829ee261d677865e350fcff531e48ba03b460d0d
-          unrolled_symbol_table: 808aa47234edf19af0e008dd829ee261d677865e350fcff531e48ba03b460d0d
-          initial_ast: 735dc585accecf18067ab7c2921ab112f8476b2f4af3bdfc8a1065cebf862c45
-          unrolled_ast: 735dc585accecf18067ab7c2921ab112f8476b2f4af3bdfc8a1065cebf862c45
-          ssa_ast: 735dc585accecf18067ab7c2921ab112f8476b2f4af3bdfc8a1065cebf862c45
-          flattened_ast: 3846c522765a5a87008002af5edc3afbc404f55f28fddae4317468d32e615b10
-          destructured_ast: 86cc8dd1c1aeff99f5cc7d04a58ba9747a65236358af83a16871d233b7451648
-          inlined_ast: 86cc8dd1c1aeff99f5cc7d04a58ba9747a65236358af83a16871d233b7451648
-          dce_ast: 86cc8dd1c1aeff99f5cc7d04a58ba9747a65236358af83a16871d233b7451648
->>>>>>> 1d9197f4
+        - initial_symbol_table: 4930d5ca5b6c44137f57c6ddc50932d0c4e524c2b650fbafab3b5a7b5a9c39cf
+          type_checked_symbol_table: 474939085f77956d9a6476e4369bb466de16f7c1213be4b965f04d5c64c9d8c5
+          unrolled_symbol_table: 474939085f77956d9a6476e4369bb466de16f7c1213be4b965f04d5c64c9d8c5
+          initial_ast: 3c699a01b9f29a9b1afabe9a37cf579b7d697c57e7163654775d88e3b0b8c01b
+          unrolled_ast: 3c699a01b9f29a9b1afabe9a37cf579b7d697c57e7163654775d88e3b0b8c01b
+          ssa_ast: 3c699a01b9f29a9b1afabe9a37cf579b7d697c57e7163654775d88e3b0b8c01b
+          flattened_ast: 0ed487b1b36a28dda3c1cd7c9be5fafed2c42823926a6d57ee4b4807e52a378c
+          destructured_ast: 807e7645ccf0e04bc099fdde2d0ec03da10fcd4dd0f85f69da61a1b1c23f41f2
+          inlined_ast: 807e7645ccf0e04bc099fdde2d0ec03da10fcd4dd0f85f69da61a1b1c23f41f2
+          dce_ast: 807e7645ccf0e04bc099fdde2d0ec03da10fcd4dd0f85f69da61a1b1c23f41f2
           bytecode: abc411306856bb13d787153cb890d742f962dfe924477954c427b7a3ab4e279b
           errors: ""
           warnings: ""