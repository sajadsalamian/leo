---
namespace: Compile
expectation: Pass
outputs:
  - - compile:
<<<<<<< HEAD
        - initial_symbol_table: 6a5289bc967561630e2cfa927a36a56f49a0af98b59c64a741558b26ba148aba
          type_checked_symbol_table: b9cf123f75accd2b5d90980dca6cc0fbd3efe219bdea625ab3ed21ee6c8c7f3c
          unrolled_symbol_table: b9cf123f75accd2b5d90980dca6cc0fbd3efe219bdea625ab3ed21ee6c8c7f3c
          initial_ast: a0856ffe506520bc578f86d2e56e9b014f2f3ab6aadbd64848015be96b8aa812
          unrolled_ast: a0856ffe506520bc578f86d2e56e9b014f2f3ab6aadbd64848015be96b8aa812
          ssa_ast: 1910d268d56bb246cce897557ba8f9719502af9fc7c5b8de731e20347182d541
          flattened_ast: 233cf16943a0da1ff75a719ab66a45721163e513e0bdc0b0eac0c9229d662c9d
          destructured_ast: 58bb93da220a2f0b9111fb0b2ad33318154ef66b27d765d38945e9ea86e3c3c5
          inlined_ast: 647c2c3c17ab6258264bebcdbd4af02ee6d919c3d593e66e0153c2613a1585f3
          dce_ast: 647c2c3c17ab6258264bebcdbd4af02ee6d919c3d593e66e0153c2613a1585f3
=======
        - initial_symbol_table: af4b792dc92442fdbb1b9ad55cab0b1378cf5544de4fe01b1e96806e5c62e558
          type_checked_symbol_table: 96cb5d90ed4d91e9b8a0b1481f8a16d88df6855ec01427c4155fc74ebadf8c31
          unrolled_symbol_table: 96cb5d90ed4d91e9b8a0b1481f8a16d88df6855ec01427c4155fc74ebadf8c31
          initial_ast: 95033423a8713dfab3d4587064292f22d404c022c41cb340d0c09e5c54ebae59
          unrolled_ast: 95033423a8713dfab3d4587064292f22d404c022c41cb340d0c09e5c54ebae59
          ssa_ast: ca38375a7200f59cccf2b8f5bc33a04a1e5ce771d4de3d05a41920de4c4d82d5
          flattened_ast: 890b6048f9b743d67c6aab8324a968034c700e90042531574ff2cbee7f14c80e
          destructured_ast: a269fb1657e5777fb0d9c59aa0295816da5f0b80172689e82b05878fd9a43cb8
          inlined_ast: 7f267706490203bf897bab80fe46e6fcf11d11de862563b64dcd38185d084ef8
          dce_ast: 7f267706490203bf897bab80fe46e6fcf11d11de862563b64dcd38185d084ef8
>>>>>>> 1d9197f4
          bytecode: fffe093215f68fcc292f2c7b67e847897cd0334cdbf4a410f288d7957541a1d3
          errors: ""
          warnings: ""<|MERGE_RESOLUTION|>--- conflicted
+++ resolved
@@ -3,29 +3,16 @@
 expectation: Pass
 outputs:
   - - compile:
-<<<<<<< HEAD
-        - initial_symbol_table: 6a5289bc967561630e2cfa927a36a56f49a0af98b59c64a741558b26ba148aba
-          type_checked_symbol_table: b9cf123f75accd2b5d90980dca6cc0fbd3efe219bdea625ab3ed21ee6c8c7f3c
-          unrolled_symbol_table: b9cf123f75accd2b5d90980dca6cc0fbd3efe219bdea625ab3ed21ee6c8c7f3c
-          initial_ast: a0856ffe506520bc578f86d2e56e9b014f2f3ab6aadbd64848015be96b8aa812
-          unrolled_ast: a0856ffe506520bc578f86d2e56e9b014f2f3ab6aadbd64848015be96b8aa812
-          ssa_ast: 1910d268d56bb246cce897557ba8f9719502af9fc7c5b8de731e20347182d541
-          flattened_ast: 233cf16943a0da1ff75a719ab66a45721163e513e0bdc0b0eac0c9229d662c9d
-          destructured_ast: 58bb93da220a2f0b9111fb0b2ad33318154ef66b27d765d38945e9ea86e3c3c5
-          inlined_ast: 647c2c3c17ab6258264bebcdbd4af02ee6d919c3d593e66e0153c2613a1585f3
-          dce_ast: 647c2c3c17ab6258264bebcdbd4af02ee6d919c3d593e66e0153c2613a1585f3
-=======
-        - initial_symbol_table: af4b792dc92442fdbb1b9ad55cab0b1378cf5544de4fe01b1e96806e5c62e558
-          type_checked_symbol_table: 96cb5d90ed4d91e9b8a0b1481f8a16d88df6855ec01427c4155fc74ebadf8c31
-          unrolled_symbol_table: 96cb5d90ed4d91e9b8a0b1481f8a16d88df6855ec01427c4155fc74ebadf8c31
-          initial_ast: 95033423a8713dfab3d4587064292f22d404c022c41cb340d0c09e5c54ebae59
-          unrolled_ast: 95033423a8713dfab3d4587064292f22d404c022c41cb340d0c09e5c54ebae59
-          ssa_ast: ca38375a7200f59cccf2b8f5bc33a04a1e5ce771d4de3d05a41920de4c4d82d5
-          flattened_ast: 890b6048f9b743d67c6aab8324a968034c700e90042531574ff2cbee7f14c80e
-          destructured_ast: a269fb1657e5777fb0d9c59aa0295816da5f0b80172689e82b05878fd9a43cb8
-          inlined_ast: 7f267706490203bf897bab80fe46e6fcf11d11de862563b64dcd38185d084ef8
-          dce_ast: 7f267706490203bf897bab80fe46e6fcf11d11de862563b64dcd38185d084ef8
->>>>>>> 1d9197f4
+        - initial_symbol_table: c138455fffa3721dbe11d7de65dd88130421ec4f07524779ff45ee87d01715d6
+          type_checked_symbol_table: ead044ce635fb4af279cc26d4a8947b27e584ea3c606191e391392fbcc67e39a
+          unrolled_symbol_table: ead044ce635fb4af279cc26d4a8947b27e584ea3c606191e391392fbcc67e39a
+          initial_ast: 4eaffbe5275c9202a13ecd96325d64711dd28510408da03cb69305b957cc0e88
+          unrolled_ast: 4eaffbe5275c9202a13ecd96325d64711dd28510408da03cb69305b957cc0e88
+          ssa_ast: d9500a5e75ac40d45f1cb1ca6e625f9a1dee7e46f3071016f52d5290af49ab70
+          flattened_ast: fe26dc8bb418844a4935b5fc6d2040383ef33785eb2c534942b58ac78d8c6858
+          destructured_ast: eedb4d1251e971d1a668fcacbbd5efa0dcec0e9eb3240a0758f4ad277ec5788e
+          inlined_ast: 5dcec5f89ce510f2b1c00f3f65ad27c58025d4f9d3248fd786d1a6089c6246d6
+          dce_ast: 5dcec5f89ce510f2b1c00f3f65ad27c58025d4f9d3248fd786d1a6089c6246d6
           bytecode: fffe093215f68fcc292f2c7b67e847897cd0334cdbf4a410f288d7957541a1d3
           errors: ""
           warnings: ""