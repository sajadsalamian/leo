// Copyright (C) 2019-2023 Aleo Systems Inc.
// This file is part of the Leo library.

// The Leo library is free software: you can redistribute it and/or modify
// it under the terms of the GNU General Public License as published by
// the Free Software Foundation, either version 3 of the License, or
// (at your option) any later version.

// The Leo library is distributed in the hope that it will be useful,
// but WITHOUT ANY WARRANTY; without even the implied warranty of
// MERCHANTABILITY or FITNESS FOR A PARTICULAR PURPOSE. See the
// GNU General Public License for more details.

// You should have received a copy of the GNU General Public License
// along with the Leo library. If not, see <https://www.gnu.org/licenses/>.

use crate::{CallGraph, Location, StructGraph, SymbolTable, TypeTable, VariableSymbol, VariableType};

use leo_ast::{
    Composite,
    CompositeType,
    CoreConstant,
    CoreFunction,
    Expression,
    Function,
    Identifier,
    IntegerType,
    Location,
    MappingType,
    Mode,
    Node,
    Output,
    Type,
    Variant,
};
use leo_errors::{emitter::Handler, TypeCheckerError, TypeCheckerWarning};
use leo_span::{Span, Symbol};

use snarkvm::console::network::{MainnetV0, Network};

use crate::type_checking::{await_checker::AwaitChecker, scope_state::ScopeState};
use indexmap::IndexMap;
use itertools::Itertools;
use leo_ast::{
    Input::Internal,
    Mode::Public,
    Type::{Future, Tuple},
};
use std::cell::RefCell;

pub struct TypeChecker<'a> {
    /// The symbol table for the program.
    pub(crate) symbol_table: RefCell<SymbolTable>,
    /// A mapping from node IDs to their types.
    pub(crate) type_table: &'a TypeTable,
    /// A dependency graph of the structs in program.
    pub(crate) struct_graph: StructGraph,
    /// The call graph for the program.
    pub(crate) call_graph: CallGraph,
    /// The error handler.
    pub(crate) handler: &'a Handler,
    /// The state of the current scope being traversed.
    pub(crate) scope_state: ScopeState,
    /// Struct to store the state relevant to checking all futures are awaited.
    pub(crate) await_checker: AwaitChecker,
    /// Mapping from async function name to the inferred input types.
    pub(crate) finalize_input_types: IndexMap<Location, Vec<Type>>,
}

const ADDRESS_TYPE: Type = Type::Address;

const BOOLEAN_TYPE: Type = Type::Boolean;

const FIELD_TYPE: Type = Type::Field;

const GROUP_TYPE: Type = Type::Group;

const SCALAR_TYPE: Type = Type::Scalar;

const SIGNATURE_TYPE: Type = Type::Signature;

const INT_TYPES: [Type; 10] = [
    Type::Integer(IntegerType::I8),
    Type::Integer(IntegerType::I16),
    Type::Integer(IntegerType::I32),
    Type::Integer(IntegerType::I64),
    Type::Integer(IntegerType::I128),
    Type::Integer(IntegerType::U8),
    Type::Integer(IntegerType::U16),
    Type::Integer(IntegerType::U32),
    Type::Integer(IntegerType::U64),
    Type::Integer(IntegerType::U128),
];

const SIGNED_INT_TYPES: [Type; 5] = [
    Type::Integer(IntegerType::I8),
    Type::Integer(IntegerType::I16),
    Type::Integer(IntegerType::I32),
    Type::Integer(IntegerType::I64),
    Type::Integer(IntegerType::I128),
];

const UNSIGNED_INT_TYPES: [Type; 5] = [
    Type::Integer(IntegerType::U8),
    Type::Integer(IntegerType::U16),
    Type::Integer(IntegerType::U32),
    Type::Integer(IntegerType::U64),
    Type::Integer(IntegerType::U128),
];

const MAGNITUDE_TYPES: [Type; 3] =
    [Type::Integer(IntegerType::U8), Type::Integer(IntegerType::U16), Type::Integer(IntegerType::U32)];

impl<'a> TypeChecker<'a> {
    /// Returns a new type checker given a symbol table and error handler.
    pub fn new(
        symbol_table: SymbolTable,
        type_table: &'a TypeTable,
        handler: &'a Handler,
        max_depth: usize,
        disabled: bool,
    ) -> Self {
        let struct_names = symbol_table.structs.keys().map(|loc| loc.function).collect();
        let function_names = symbol_table.functions.keys().map(|loc| loc.function).collect();

        // Note that the `struct_graph` and `call_graph` are initialized with their full node sets.
        Self {
            symbol_table: RefCell::new(symbol_table),
            type_table,
            struct_graph: StructGraph::new(struct_names),
            call_graph: CallGraph::new(function_names),
            handler,
            scope_state: ScopeState::new(),
            await_checker: AwaitChecker::new(max_depth, !disabled),
            finalize_input_types: IndexMap::new(),
        }
    }

    /// Enters a child scope.
    pub(crate) fn enter_scope(&mut self, index: usize) {
        let previous_symbol_table = std::mem::take(&mut self.symbol_table);
        self.symbol_table.swap(previous_symbol_table.borrow().lookup_scope_by_index(index).unwrap());
        self.symbol_table.borrow_mut().parent = Some(Box::new(previous_symbol_table.into_inner()));
    }

    /// Creates a new child scope.
    pub(crate) fn create_child_scope(&mut self) -> usize {
        // Creates a new child scope.
        let scope_index = self.symbol_table.borrow_mut().insert_block();
        // Enter the new scope.
        self.enter_scope(scope_index);
        // Return the index of the new scope.
        scope_index
    }

    /// Exits the current scope.
    pub(crate) fn exit_scope(&mut self, index: usize) {
        let previous_symbol_table = *self.symbol_table.borrow_mut().parent.take().unwrap();
        self.symbol_table.swap(previous_symbol_table.lookup_scope_by_index(index).unwrap());
        self.symbol_table = RefCell::new(previous_symbol_table);
    }

    /// Emits a type checker error.
    pub(crate) fn emit_err(&self, err: TypeCheckerError) {
        self.handler.emit_err(err);
    }

    /// Emits a type checker warning
    pub(crate) fn emit_warning(&self, warning: TypeCheckerWarning) {
        self.handler.emit_warning(warning.into());
    }

    /// Emits an error to the handler if the given type is invalid.
    fn check_type(&self, is_valid: impl Fn(&Type) -> bool, error_string: String, type_: &Option<Type>, span: Span) {
        if let Some(type_) = type_ {
            if !is_valid(type_) {
                self.emit_err(TypeCheckerError::expected_one_type_of(error_string, type_, span));
            }
        }
    }

    /// Determines if the two types have the same structure.
    /// Needs access to the symbol table in order to compare nested future and struct types.
    pub(crate) fn check_eq_type_structure(&self, t1: &Type, t2: &Type, span: Span) -> bool {
        if t1.eq_flat(t2) {
            return true;
        }
        // All of these types could return false for `eq_flat` if they have an external struct.
        match (t1, t2) {
            (Type::Array(left), Type::Array(right)) => {
                self.check_eq_type_structure(left.element_type(), right.element_type(), span)
                    && left.length() == right.length()
            }
            (Type::Integer(left), Type::Integer(right)) => left.eq(right),
            (Type::Mapping(left), Type::Mapping(right)) => {
                self.check_eq_type_structure(&left.key, &right.key, span)
                    && self.check_eq_type_structure(&left.value, &right.value, span)
            }
            (Type::Tuple(left), Type::Tuple(right)) if left.length() == right.length() => left
                .elements()
                .iter()
                .zip_eq(right.elements().iter())
                .all(|(left_type, right_type)| self.check_eq_type_structure(left_type, right_type, span)),
            (Type::Composite(left), Type::Composite(right)) => {
                if left.id.name == right.id.name && left.program == right.program {
                    true
                }
                // TODO: Can optimize by caching the successful matches.
                else if !self.check_duplicate_struct(left.id.name, left.program.unwrap(), right.program.unwrap()) {
                    self.emit_err(TypeCheckerError::struct_definitions_dont_match(
                        left.id.name.to_string(),
                        left.program.unwrap().to_string(),
                        right.program.unwrap().to_string(),
                        span,
                    ));
                    false
                } else {
                    true
                }
            }
            (Type::Future(left), Type::Future(right)) if left.inputs.len() == right.inputs.len() => left
                .inputs()
                .iter()
                .zip_eq(right.inputs().iter())
                .all(|(left_type, right_type)| self.check_eq_type_structure(left_type, right_type, span)),
            _ => false,
        }
    }

    /// Emits an error if the two given types are not equal.
    pub(crate) fn check_eq_types(&self, t1: &Option<Type>, t2: &Option<Type>, span: Span) {
        match (t1, t2) {
            (Some(t1), Some(t2)) => {
                if !self.check_eq_type_structure(t1, t2, span) {
                    self.emit_err(TypeCheckerError::expected_one_type_of(t1.to_string(), t2, span));
                }
            }
            (Some(type_), None) | (None, Some(type_)) => {
                self.emit_err(TypeCheckerError::type_should_be("no type", type_, span))
            }
            _ => {}
        }
    }

    /// Use this method when you know the actual type.
    /// Emits an error to the handler if the `actual` type is not equal to the `expected` type.
    pub(crate) fn assert_and_return_type(&self, actual: Type, expected: &Option<Type>, span: Span) -> Type {
        if expected.is_some() {
            self.check_eq_types(&Some(actual.clone()), expected, span);
        }
        actual
    }

    /// Emits an error to the error handler if the `actual` type is not equal to the `expected` type.
    pub(crate) fn assert_type(&self, actual: &Option<Type>, expected: &Type, span: Span) {
        self.check_type(|actual: &Type| actual.eq_flat(expected), expected.to_string(), actual, span)
    }

    /// Emits an error to the error handler if the given type is not an address.
    pub(crate) fn assert_address_type(&self, type_: &Option<Type>, span: Span) {
        self.check_type(|type_: &Type| ADDRESS_TYPE.eq(type_), ADDRESS_TYPE.to_string(), type_, span)
    }

    /// Emits an error to the handler if the given type is not a boolean.
    pub(crate) fn assert_bool_type(&self, type_: &Option<Type>, span: Span) {
        self.check_type(|type_: &Type| BOOLEAN_TYPE.eq(type_), BOOLEAN_TYPE.to_string(), type_, span)
    }

    /// Emits an error to the handler if the given type is not a field.
    pub(crate) fn assert_field_type(&self, type_: &Option<Type>, span: Span) {
        self.check_type(|type_: &Type| FIELD_TYPE.eq(type_), FIELD_TYPE.to_string(), type_, span)
    }

    /// Emits an error to the handler if the given type is not a group.
    pub(crate) fn assert_group_type(&self, type_: &Option<Type>, span: Span) {
        self.check_type(|type_: &Type| GROUP_TYPE.eq(type_), GROUP_TYPE.to_string(), type_, span)
    }

    /// Emits an error to the handler if the given type is not a scalar.
    pub(crate) fn assert_scalar_type(&self, type_: &Option<Type>, span: Span) {
        self.check_type(|type_: &Type| SCALAR_TYPE.eq(type_), SCALAR_TYPE.to_string(), type_, span)
    }

    /// Emits an error to the handler if the given type is not a signature.
    pub(crate) fn assert_signature_type(&self, type_: &Option<Type>, span: Span) {
        self.check_type(|type_: &Type| SIGNATURE_TYPE.eq(type_), SIGNATURE_TYPE.to_string(), type_, span)
    }

    /// Emits an error to the handler if the given type is not an integer.
    pub(crate) fn assert_int_type(&self, type_: &Option<Type>, span: Span) {
        self.check_type(|type_: &Type| INT_TYPES.contains(type_), types_to_string(&INT_TYPES), type_, span)
    }

    /// Emits an error to the handler if the given type is not a signed integer.
    pub(crate) fn assert_signed_int_type(&self, type_: &Option<Type>, span: Span) {
        self.check_type(
            |type_: &Type| SIGNED_INT_TYPES.contains(type_),
            types_to_string(&SIGNED_INT_TYPES),
            type_,
            span,
        )
    }

    /// Emits an error to the handler if the given type is not an unsigned integer.
    pub(crate) fn assert_unsigned_int_type(&self, type_: &Option<Type>, span: Span) {
        self.check_type(
            |type_: &Type| UNSIGNED_INT_TYPES.contains(type_),
            types_to_string(&UNSIGNED_INT_TYPES),
            type_,
            span,
        )
    }

    /// Emits an error to the handler if the given type is not a magnitude (u8, u16, u32).
    pub(crate) fn assert_magnitude_type(&self, type_: &Option<Type>, span: Span) {
        self.check_type(|type_: &Type| MAGNITUDE_TYPES.contains(type_), types_to_string(&MAGNITUDE_TYPES), type_, span)
    }

    /// Emits an error to the handler if the given type is not a boolean or an integer.
    pub(crate) fn assert_bool_int_type(&self, type_: &Option<Type>, span: Span) {
        self.check_type(
            |type_: &Type| BOOLEAN_TYPE.eq(type_) | INT_TYPES.contains(type_),
            format!("{BOOLEAN_TYPE}, {}", types_to_string(&INT_TYPES)),
            type_,
            span,
        )
    }

    /// Emits an error to the handler if the given type is not a field or integer.
    pub(crate) fn assert_field_int_type(&self, type_: &Option<Type>, span: Span) {
        self.check_type(
            |type_: &Type| FIELD_TYPE.eq(type_) | INT_TYPES.contains(type_),
            format!("{FIELD_TYPE}, {}", types_to_string(&INT_TYPES)),
            type_,
            span,
        )
    }

    /// Emits an error to the handler if the given type is not a field or group.
    pub(crate) fn assert_field_group_type(&self, type_: &Option<Type>, span: Span) {
        self.check_type(
            |type_: &Type| FIELD_TYPE.eq(type_) | GROUP_TYPE.eq(type_),
            format!("{FIELD_TYPE}, {GROUP_TYPE}"),
            type_,
            span,
        )
    }

    /// Emits an error to the handler if the given type is not a field, group, or integer.
    pub(crate) fn assert_field_group_int_type(&self, type_: &Option<Type>, span: Span) {
        self.check_type(
            |type_: &Type| FIELD_TYPE.eq(type_) | GROUP_TYPE.eq(type_) | INT_TYPES.contains(type_),
            format!("{FIELD_TYPE}, {GROUP_TYPE}, {}", types_to_string(&INT_TYPES),),
            type_,
            span,
        )
    }

    /// Emits an error to the handler if the given type is not a field, group, or signed integer.
    pub(crate) fn assert_field_group_signed_int_type(&self, type_: &Option<Type>, span: Span) {
        self.check_type(
            |type_: &Type| FIELD_TYPE.eq(type_) | GROUP_TYPE.eq(type_) | SIGNED_INT_TYPES.contains(type_),
            format!("{FIELD_TYPE}, {GROUP_TYPE}, {}", types_to_string(&SIGNED_INT_TYPES),),
            type_,
            span,
        )
    }

    /// Emits an error to the handler if the given type is not a field, scalar, or integer.
    pub(crate) fn assert_field_scalar_int_type(&self, type_: &Option<Type>, span: Span) {
        self.check_type(
            |type_: &Type| FIELD_TYPE.eq(type_) | SCALAR_TYPE.eq(type_) | INT_TYPES.contains(type_),
            format!("{FIELD_TYPE}, {SCALAR_TYPE}, {}", types_to_string(&INT_TYPES),),
            type_,
            span,
        )
    }

    /// Emits an error to the handler if the given type is not a field, group, scalar, integer, or boolean.
    pub(crate) fn assert_field_group_scalar_int_type(&self, type_: &Option<Type>, span: Span) {
        self.check_type(
            |type_: &Type| {
                FIELD_TYPE.eq(type_) | GROUP_TYPE.eq(type_) | SCALAR_TYPE.eq(type_) | INT_TYPES.contains(type_)
            },
            format!("{}, {}, {}, {}", FIELD_TYPE, GROUP_TYPE, SCALAR_TYPE, types_to_string(&INT_TYPES),),
            type_,
            span,
        )
    }

    /// Emits an error to the handler if the given type is not a field, group, scalar, integer, boolean, or address.
    pub(crate) fn assert_castable_type(&self, type_: &Option<Type>, span: Span) {
        self.check_type(
            |type_: &Type| {
                FIELD_TYPE.eq(type_)
                    | GROUP_TYPE.eq(type_)
                    | SCALAR_TYPE.eq(type_)
                    | INT_TYPES.contains(type_)
                    | BOOLEAN_TYPE.eq(type_)
                    | ADDRESS_TYPE.eq(type_)
            },
            format!(
                "{}, {}, {}, {}, {}, {}",
                FIELD_TYPE,
                GROUP_TYPE,
                SCALAR_TYPE,
                types_to_string(&INT_TYPES),
                BOOLEAN_TYPE,
                ADDRESS_TYPE
            ),
            type_,
            span,
        )
    }

    /// Type checks the inputs to an associated constant and returns the expected output type.
    pub(crate) fn get_core_constant(&self, type_: &Type, constant: &Identifier) -> Option<CoreConstant> {
        if let Type::Identifier(ident) = type_ {
            // Lookup core constant
            match CoreConstant::from_symbols(ident.name, constant.name) {
                None => {
                    // Not a core constant.
                    self.emit_err(TypeCheckerError::invalid_core_constant(ident.name, constant.name, ident.span()));
                }
                Some(core_constant) => return Some(core_constant),
            }
        }
        None
    }

    /// Emits an error if the `struct` is not a core library struct.
    /// Emits an error if the `function` is not supported by the struct.
    pub(crate) fn get_core_function_call(&self, struct_: &Identifier, function: &Identifier) -> Option<CoreFunction> {
        // Lookup core struct
        match CoreFunction::from_symbols(struct_.name, function.name) {
            None => {
                // Not a core library struct.
                self.emit_err(TypeCheckerError::invalid_core_function(struct_.name, function.name, struct_.span()));
                None
            }
            Some(core_instruction) => Some(core_instruction),
        }
    }

    /// Type checks the inputs to a core function call and returns the expected output type.
    /// Emits an error if the correct number of arguments are not provided.
    /// Emits an error if the arguments are not of the correct type.
    pub(crate) fn check_core_function_call(
        &self,
        core_function: CoreFunction,
        arguments: &[(Option<Type>, Span)],
        function_span: Span,
    ) -> Option<Type> {
        // Check that the number of arguments is correct.
        if arguments.len() != core_function.num_args() {
            self.emit_err(TypeCheckerError::incorrect_num_args_to_call(
                core_function.num_args(),
                arguments.len(),
                function_span,
            ));
            return None;
        }

        // Helper to check that the type of argument is not a mapping, tuple, err, or unit type.
        let check_not_mapping_tuple_err_unit = |type_: &Option<Type>, span: &Span| {
            self.check_type(
                |type_: &Type| !matches!(type_, Type::Mapping(_) | Type::Tuple(_) | Type::Err | Type::Unit),
                "address, bool, field, group, struct, integer, scalar, struct".to_string(),
                type_,
                *span,
            );
        };

        // Helper to check that the type of the argument is a valid input to a Pedersen hash/commit with 64-bit inputs.
        // The console types in snarkVM have some overhead in their bitwise representation. Consequently, Pedersen64 cannot accept a u64.
        let check_pedersen_64_bit_input = |type_: &Option<Type>, span: &Span| {
            self.check_type(
                |type_: &Type| {
                    !matches!(
                        type_,
                        Type::Integer(IntegerType::U64)
                            | Type::Integer(IntegerType::I64)
                            | Type::Integer(IntegerType::U128)
                            | Type::Integer(IntegerType::I128)
                            | Type::Mapping(_)
                            | Type::Tuple(_)
                            | Type::Err
                            | Type::Unit
                    )
                },
                "address, bool, field, group, struct, integer, scalar, struct".to_string(),
                type_,
                *span,
            );
        };

        // Helper to check that the type of the argument is a valid input to a Pedersen hash/commit with 128-bit inputs.
        // The console types in snarkVM have some overhead in their bitwise representation. Consequently, Pedersen128 cannot accept a u128.
        let check_pedersen_128_bit_input = |type_: &Option<Type>, span: &Span| {
            self.check_type(
                |type_: &Type| {
                    !matches!(
                        type_,
                        Type::Integer(IntegerType::U128)
                            | Type::Integer(IntegerType::I128)
                            | Type::Mapping(_)
                            | Type::Tuple(_)
                            | Type::Err
                            | Type::Unit
                    )
                },
                "address, bool, field, group, struct, integer, scalar, struct".to_string(),
                type_,
                *span,
            );
        };

        // Check that the arguments are of the correct type.
        match core_function {
            CoreFunction::BHP256CommitToAddress
            | CoreFunction::BHP512CommitToAddress
            | CoreFunction::BHP768CommitToAddress
            | CoreFunction::BHP1024CommitToAddress => {
                // Check that the first argument is not a mapping, tuple, err, or unit type.
                check_not_mapping_tuple_err_unit(&arguments[0].0, &arguments[0].1);
                // Check that the second argument is a scalar.
                self.assert_scalar_type(&arguments[1].0, arguments[1].1);
                Some(Type::Address)
            }
            CoreFunction::BHP256CommitToField
            | CoreFunction::BHP512CommitToField
            | CoreFunction::BHP768CommitToField
            | CoreFunction::BHP1024CommitToField => {
                // Check that the first argument is not a mapping, tuple, err, or unit type.
                check_not_mapping_tuple_err_unit(&arguments[0].0, &arguments[0].1);
                // Check that the second argument is a scalar.
                self.assert_scalar_type(&arguments[1].0, arguments[1].1);
                Some(Type::Field)
            }
            CoreFunction::BHP256CommitToGroup
            | CoreFunction::BHP512CommitToGroup
            | CoreFunction::BHP768CommitToGroup
            | CoreFunction::BHP1024CommitToGroup => {
                // Check that the first argument is not a mapping, tuple, err, or unit type.
                check_not_mapping_tuple_err_unit(&arguments[0].0, &arguments[0].1);
                // Check that the second argument is a scalar.
                self.assert_scalar_type(&arguments[1].0, arguments[1].1);
                Some(Type::Group)
            }
            CoreFunction::BHP256HashToAddress
            | CoreFunction::BHP512HashToAddress
            | CoreFunction::BHP768HashToAddress
            | CoreFunction::BHP1024HashToAddress
            | CoreFunction::Keccak256HashToAddress
            | CoreFunction::Keccak384HashToAddress
            | CoreFunction::Keccak512HashToAddress
            | CoreFunction::Poseidon2HashToAddress
            | CoreFunction::Poseidon4HashToAddress
            | CoreFunction::Poseidon8HashToAddress
            | CoreFunction::SHA3_256HashToAddress
            | CoreFunction::SHA3_384HashToAddress
            | CoreFunction::SHA3_512HashToAddress => {
                // Check that the first argument is not a mapping, tuple, err, or unit type.
                check_not_mapping_tuple_err_unit(&arguments[0].0, &arguments[0].1);
                Some(Type::Address)
            }
            CoreFunction::BHP256HashToField
            | CoreFunction::BHP512HashToField
            | CoreFunction::BHP768HashToField
            | CoreFunction::BHP1024HashToField
            | CoreFunction::Keccak256HashToField
            | CoreFunction::Keccak384HashToField
            | CoreFunction::Keccak512HashToField
            | CoreFunction::Poseidon2HashToField
            | CoreFunction::Poseidon4HashToField
            | CoreFunction::Poseidon8HashToField
            | CoreFunction::SHA3_256HashToField
            | CoreFunction::SHA3_384HashToField
            | CoreFunction::SHA3_512HashToField => {
                // Check that the first argument is not a mapping, tuple, err, or unit type.
                check_not_mapping_tuple_err_unit(&arguments[0].0, &arguments[0].1);
                Some(Type::Field)
            }
            CoreFunction::BHP256HashToGroup
            | CoreFunction::BHP512HashToGroup
            | CoreFunction::BHP768HashToGroup
            | CoreFunction::BHP1024HashToGroup
            | CoreFunction::Keccak256HashToGroup
            | CoreFunction::Keccak384HashToGroup
            | CoreFunction::Keccak512HashToGroup
            | CoreFunction::Poseidon2HashToGroup
            | CoreFunction::Poseidon4HashToGroup
            | CoreFunction::Poseidon8HashToGroup
            | CoreFunction::SHA3_256HashToGroup
            | CoreFunction::SHA3_384HashToGroup
            | CoreFunction::SHA3_512HashToGroup => {
                // Check that the first argument is not a mapping, tuple, err, or unit type.
                check_not_mapping_tuple_err_unit(&arguments[0].0, &arguments[0].1);
                Some(Type::Group)
            }
            CoreFunction::BHP256HashToI8
            | CoreFunction::BHP512HashToI8
            | CoreFunction::BHP768HashToI8
            | CoreFunction::BHP1024HashToI8
            | CoreFunction::Keccak256HashToI8
            | CoreFunction::Keccak384HashToI8
            | CoreFunction::Keccak512HashToI8
            | CoreFunction::Poseidon2HashToI8
            | CoreFunction::Poseidon4HashToI8
            | CoreFunction::Poseidon8HashToI8
            | CoreFunction::SHA3_256HashToI8
            | CoreFunction::SHA3_384HashToI8
            | CoreFunction::SHA3_512HashToI8 => {
                // Check that the first argument is not a mapping, tuple, err, or unit type.
                check_not_mapping_tuple_err_unit(&arguments[0].0, &arguments[0].1);
                Some(Type::Integer(IntegerType::I8))
            }
            CoreFunction::BHP256HashToI16
            | CoreFunction::BHP512HashToI16
            | CoreFunction::BHP768HashToI16
            | CoreFunction::BHP1024HashToI16
            | CoreFunction::Keccak256HashToI16
            | CoreFunction::Keccak384HashToI16
            | CoreFunction::Keccak512HashToI16
            | CoreFunction::Poseidon2HashToI16
            | CoreFunction::Poseidon4HashToI16
            | CoreFunction::Poseidon8HashToI16
            | CoreFunction::SHA3_256HashToI16
            | CoreFunction::SHA3_384HashToI16
            | CoreFunction::SHA3_512HashToI16 => {
                // Check that the first argument is not a mapping, tuple, err, or unit type.
                check_not_mapping_tuple_err_unit(&arguments[0].0, &arguments[0].1);
                Some(Type::Integer(IntegerType::I16))
            }
            CoreFunction::BHP256HashToI32
            | CoreFunction::BHP512HashToI32
            | CoreFunction::BHP768HashToI32
            | CoreFunction::BHP1024HashToI32
            | CoreFunction::Keccak256HashToI32
            | CoreFunction::Keccak384HashToI32
            | CoreFunction::Keccak512HashToI32
            | CoreFunction::Poseidon2HashToI32
            | CoreFunction::Poseidon4HashToI32
            | CoreFunction::Poseidon8HashToI32
            | CoreFunction::SHA3_256HashToI32
            | CoreFunction::SHA3_384HashToI32
            | CoreFunction::SHA3_512HashToI32 => {
                // Check that the first argument is not a mapping, tuple, err, or unit type.
                check_not_mapping_tuple_err_unit(&arguments[0].0, &arguments[0].1);
                Some(Type::Integer(IntegerType::I32))
            }
            CoreFunction::BHP256HashToI64
            | CoreFunction::BHP512HashToI64
            | CoreFunction::BHP768HashToI64
            | CoreFunction::BHP1024HashToI64
            | CoreFunction::Keccak256HashToI64
            | CoreFunction::Keccak384HashToI64
            | CoreFunction::Keccak512HashToI64
            | CoreFunction::Poseidon2HashToI64
            | CoreFunction::Poseidon4HashToI64
            | CoreFunction::Poseidon8HashToI64
            | CoreFunction::SHA3_256HashToI64
            | CoreFunction::SHA3_384HashToI64
            | CoreFunction::SHA3_512HashToI64 => {
                // Check that the first argument is not a mapping, tuple, err, or unit type.
                check_not_mapping_tuple_err_unit(&arguments[0].0, &arguments[0].1);
                Some(Type::Integer(IntegerType::I64))
            }
            CoreFunction::BHP256HashToI128
            | CoreFunction::BHP512HashToI128
            | CoreFunction::BHP768HashToI128
            | CoreFunction::BHP1024HashToI128
            | CoreFunction::Keccak256HashToI128
            | CoreFunction::Keccak384HashToI128
            | CoreFunction::Keccak512HashToI128
            | CoreFunction::Poseidon2HashToI128
            | CoreFunction::Poseidon4HashToI128
            | CoreFunction::Poseidon8HashToI128
            | CoreFunction::SHA3_256HashToI128
            | CoreFunction::SHA3_384HashToI128
            | CoreFunction::SHA3_512HashToI128 => {
                // Check that the first argument is not a mapping, tuple, err, or unit type.
                check_not_mapping_tuple_err_unit(&arguments[0].0, &arguments[0].1);
                Some(Type::Integer(IntegerType::I128))
            }
            CoreFunction::BHP256HashToU8
            | CoreFunction::BHP512HashToU8
            | CoreFunction::BHP768HashToU8
            | CoreFunction::BHP1024HashToU8
            | CoreFunction::Keccak256HashToU8
            | CoreFunction::Keccak384HashToU8
            | CoreFunction::Keccak512HashToU8
            | CoreFunction::Poseidon2HashToU8
            | CoreFunction::Poseidon4HashToU8
            | CoreFunction::Poseidon8HashToU8
            | CoreFunction::SHA3_256HashToU8
            | CoreFunction::SHA3_384HashToU8
            | CoreFunction::SHA3_512HashToU8 => {
                // Check that the first argument is not a mapping, tuple, err, or unit type.
                check_not_mapping_tuple_err_unit(&arguments[0].0, &arguments[0].1);
                Some(Type::Integer(IntegerType::U8))
            }
            CoreFunction::BHP256HashToU16
            | CoreFunction::BHP512HashToU16
            | CoreFunction::BHP768HashToU16
            | CoreFunction::BHP1024HashToU16
            | CoreFunction::Keccak256HashToU16
            | CoreFunction::Keccak384HashToU16
            | CoreFunction::Keccak512HashToU16
            | CoreFunction::Poseidon2HashToU16
            | CoreFunction::Poseidon4HashToU16
            | CoreFunction::Poseidon8HashToU16
            | CoreFunction::SHA3_256HashToU16
            | CoreFunction::SHA3_384HashToU16
            | CoreFunction::SHA3_512HashToU16 => {
                // Check that the first argument is not a mapping, tuple, err, or unit type.
                check_not_mapping_tuple_err_unit(&arguments[0].0, &arguments[0].1);
                Some(Type::Integer(IntegerType::U16))
            }
            CoreFunction::BHP256HashToU32
            | CoreFunction::BHP512HashToU32
            | CoreFunction::BHP768HashToU32
            | CoreFunction::BHP1024HashToU32
            | CoreFunction::Keccak256HashToU32
            | CoreFunction::Keccak384HashToU32
            | CoreFunction::Keccak512HashToU32
            | CoreFunction::Poseidon2HashToU32
            | CoreFunction::Poseidon4HashToU32
            | CoreFunction::Poseidon8HashToU32
            | CoreFunction::SHA3_256HashToU32
            | CoreFunction::SHA3_384HashToU32
            | CoreFunction::SHA3_512HashToU32 => {
                // Check that the first argument is not a mapping, tuple, err, or unit type.
                check_not_mapping_tuple_err_unit(&arguments[0].0, &arguments[0].1);
                Some(Type::Integer(IntegerType::U32))
            }
            CoreFunction::BHP256HashToU64
            | CoreFunction::BHP512HashToU64
            | CoreFunction::BHP768HashToU64
            | CoreFunction::BHP1024HashToU64
            | CoreFunction::Keccak256HashToU64
            | CoreFunction::Keccak384HashToU64
            | CoreFunction::Keccak512HashToU64
            | CoreFunction::Poseidon2HashToU64
            | CoreFunction::Poseidon4HashToU64
            | CoreFunction::Poseidon8HashToU64
            | CoreFunction::SHA3_256HashToU64
            | CoreFunction::SHA3_384HashToU64
            | CoreFunction::SHA3_512HashToU64 => {
                // Check that the first argument is not a mapping, tuple, err, or unit type.
                check_not_mapping_tuple_err_unit(&arguments[0].0, &arguments[0].1);
                Some(Type::Integer(IntegerType::U64))
            }
            CoreFunction::BHP256HashToU128
            | CoreFunction::BHP512HashToU128
            | CoreFunction::BHP768HashToU128
            | CoreFunction::BHP1024HashToU128
            | CoreFunction::Keccak256HashToU128
            | CoreFunction::Keccak384HashToU128
            | CoreFunction::Keccak512HashToU128
            | CoreFunction::Poseidon2HashToU128
            | CoreFunction::Poseidon4HashToU128
            | CoreFunction::Poseidon8HashToU128
            | CoreFunction::SHA3_256HashToU128
            | CoreFunction::SHA3_384HashToU128
            | CoreFunction::SHA3_512HashToU128 => {
                // Check that the first argument is not a mapping, tuple, err, or unit type.
                check_not_mapping_tuple_err_unit(&arguments[0].0, &arguments[0].1);
                Some(Type::Integer(IntegerType::U128))
            }
            CoreFunction::BHP256HashToScalar
            | CoreFunction::BHP512HashToScalar
            | CoreFunction::BHP768HashToScalar
            | CoreFunction::BHP1024HashToScalar
            | CoreFunction::Keccak256HashToScalar
            | CoreFunction::Keccak384HashToScalar
            | CoreFunction::Keccak512HashToScalar
            | CoreFunction::Poseidon2HashToScalar
            | CoreFunction::Poseidon4HashToScalar
            | CoreFunction::Poseidon8HashToScalar
            | CoreFunction::SHA3_256HashToScalar
            | CoreFunction::SHA3_384HashToScalar
            | CoreFunction::SHA3_512HashToScalar => {
                // Check that the first argument is not a mapping, tuple, err, or unit type.
                check_not_mapping_tuple_err_unit(&arguments[0].0, &arguments[0].1);
                Some(Type::Scalar)
            }
            CoreFunction::Pedersen64CommitToAddress => {
                // Check that the first argument is not a mapping, tuple, err, unit type, or integer over 32 bits.
                check_pedersen_64_bit_input(&arguments[0].0, &arguments[0].1);
                // Check that the second argument is a scalar.
                self.assert_scalar_type(&arguments[1].0, arguments[1].1);

                Some(Type::Address)
            }
            CoreFunction::Pedersen64CommitToField => {
                // Check that the first argument is not a mapping, tuple, err, unit type, or integer over 32 bits.
                check_pedersen_64_bit_input(&arguments[0].0, &arguments[0].1);
                // Check that the second argument is a scalar.
                self.assert_scalar_type(&arguments[1].0, arguments[1].1);

                Some(Type::Field)
            }
            CoreFunction::Pedersen64CommitToGroup => {
                // Check that the first argument is not a mapping, tuple, err, unit type, or integer over 32 bits.
                check_pedersen_64_bit_input(&arguments[0].0, &arguments[0].1);
                // Check that the second argument is a scalar.
                self.assert_scalar_type(&arguments[1].0, arguments[1].1);

                Some(Type::Group)
            }
            CoreFunction::Pedersen64HashToAddress => {
                // Check that the first argument is not a mapping, tuple, err, unit type, or integer over 32 bits.
                check_pedersen_64_bit_input(&arguments[0].0, &arguments[0].1);
                Some(Type::Address)
            }
            CoreFunction::Pedersen64HashToField => {
                // Check that the first argument is not a mapping, tuple, err, unit type, or integer over 32 bits.
                check_pedersen_64_bit_input(&arguments[0].0, &arguments[0].1);
                Some(Type::Field)
            }
            CoreFunction::Pedersen64HashToGroup => {
                // Check that the first argument is not a mapping, tuple, err, unit type, or integer over 32 bits.
                check_pedersen_64_bit_input(&arguments[0].0, &arguments[0].1);
                Some(Type::Group)
            }
            CoreFunction::Pedersen64HashToI8 => {
                // Check that the first argument is not a mapping, tuple, err, unit type, or integer over 32 bits.
                check_pedersen_64_bit_input(&arguments[0].0, &arguments[0].1);
                Some(Type::Integer(IntegerType::I8))
            }
            CoreFunction::Pedersen64HashToI16 => {
                // Check that the first argument is not a mapping, tuple, err, unit type, or integer over 32 bits.
                check_pedersen_64_bit_input(&arguments[0].0, &arguments[0].1);
                Some(Type::Integer(IntegerType::I16))
            }
            CoreFunction::Pedersen64HashToI32 => {
                // Check that the first argument is not a mapping, tuple, err, unit type, or integer over 32 bits.
                check_pedersen_64_bit_input(&arguments[0].0, &arguments[0].1);
                Some(Type::Integer(IntegerType::I32))
            }
            CoreFunction::Pedersen64HashToI64 => {
                // Check that the first argument is not a mapping, tuple, err, unit type, or integer over 32 bits.
                check_pedersen_64_bit_input(&arguments[0].0, &arguments[0].1);
                Some(Type::Integer(IntegerType::I64))
            }
            CoreFunction::Pedersen64HashToI128 => {
                // Check that the first argument is not a mapping, tuple, err, unit type, or integer over 32 bits.
                check_pedersen_64_bit_input(&arguments[0].0, &arguments[0].1);
                Some(Type::Integer(IntegerType::I128))
            }
            CoreFunction::Pedersen64HashToU8 => {
                // Check that the first argument is not a mapping, tuple, err, unit type, or integer over 32 bits.
                check_pedersen_64_bit_input(&arguments[0].0, &arguments[0].1);
                Some(Type::Integer(IntegerType::U8))
            }
            CoreFunction::Pedersen64HashToU16 => {
                // Check that the first argument is not a mapping, tuple, err, unit type, or integer over 32 bits.
                check_pedersen_64_bit_input(&arguments[0].0, &arguments[0].1);
                Some(Type::Integer(IntegerType::U16))
            }
            CoreFunction::Pedersen64HashToU32 => {
                // Check that the first argument is not a mapping, tuple, err, unit type, or integer over 32 bits.
                check_pedersen_64_bit_input(&arguments[0].0, &arguments[0].1);
                Some(Type::Integer(IntegerType::U32))
            }
            CoreFunction::Pedersen64HashToU64 => {
                // Check that the first argument is not a mapping, tuple, err, unit type, or integer over 32 bits.
                check_pedersen_64_bit_input(&arguments[0].0, &arguments[0].1);
                Some(Type::Integer(IntegerType::U64))
            }
            CoreFunction::Pedersen64HashToU128 => {
                // Check that the first argument is not a mapping, tuple, err, unit type, or integer over 32 bits.
                check_pedersen_64_bit_input(&arguments[0].0, &arguments[0].1);
                Some(Type::Integer(IntegerType::U128))
            }
            CoreFunction::Pedersen64HashToScalar => {
                // Check that the first argument is not a mapping, tuple, err, unit type, or integer over 32 bits.
                check_pedersen_64_bit_input(&arguments[0].0, &arguments[0].1);
                Some(Type::Scalar)
            }
            CoreFunction::Pedersen128CommitToAddress => {
                // Check that the first argument is not a mapping, tuple, err, unit type, or integer over 64 bits.
                check_pedersen_128_bit_input(&arguments[0].0, &arguments[0].1);
                // Check that the second argument is a scalar.
                self.assert_scalar_type(&arguments[1].0, arguments[1].1);

                Some(Type::Address)
            }
            CoreFunction::Pedersen128CommitToField => {
                // Check that the first argument is not a mapping, tuple, err, unit type, or integer over 64 bits.
                check_pedersen_128_bit_input(&arguments[0].0, &arguments[0].1);
                // Check that the second argument is a scalar.
                self.assert_scalar_type(&arguments[1].0, arguments[1].1);

                Some(Type::Field)
            }
            CoreFunction::Pedersen128CommitToGroup => {
                // Check that the first argument is not a mapping, tuple, err, unit type, or integer over 64 bits.
                check_pedersen_128_bit_input(&arguments[0].0, &arguments[0].1);
                // Check that the second argument is a scalar.
                self.assert_scalar_type(&arguments[1].0, arguments[1].1);

                Some(Type::Group)
            }
            CoreFunction::Pedersen128HashToAddress => {
                // Check that the first argument is not a mapping, tuple, err, unit type, or integer over 64 bits.
                check_pedersen_128_bit_input(&arguments[0].0, &arguments[0].1);
                Some(Type::Address)
            }
            CoreFunction::Pedersen128HashToField => {
                // Check that the first argument is not a mapping, tuple, err, unit type, or integer over 64 bits.
                check_pedersen_128_bit_input(&arguments[0].0, &arguments[0].1);
                Some(Type::Field)
            }
            CoreFunction::Pedersen128HashToGroup => {
                // Check that the first argument is not a mapping, tuple, err, unit type, or integer over 64 bits.
                check_pedersen_128_bit_input(&arguments[0].0, &arguments[0].1);
                Some(Type::Group)
            }
            CoreFunction::Pedersen128HashToI8 => {
                // Check that the first argument is not a mapping, tuple, err, unit type, or integer over 64 bits.
                check_pedersen_128_bit_input(&arguments[0].0, &arguments[0].1);
                Some(Type::Integer(IntegerType::I8))
            }
            CoreFunction::Pedersen128HashToI16 => {
                // Check that the first argument is not a mapping, tuple, err, unit type, or integer over 64 bits.
                check_pedersen_128_bit_input(&arguments[0].0, &arguments[0].1);
                Some(Type::Integer(IntegerType::I16))
            }
            CoreFunction::Pedersen128HashToI32 => {
                // Check that the first argument is not a mapping, tuple, err, unit type, or integer over 64 bits.
                check_pedersen_128_bit_input(&arguments[0].0, &arguments[0].1);
                Some(Type::Integer(IntegerType::I32))
            }
            CoreFunction::Pedersen128HashToI64 => {
                // Check that the first argument is not a mapping, tuple, err, unit type, or integer over 64 bits.
                check_pedersen_128_bit_input(&arguments[0].0, &arguments[0].1);
                Some(Type::Integer(IntegerType::I64))
            }
            CoreFunction::Pedersen128HashToI128 => {
                // Check that the first argument is not a mapping, tuple, err, unit type, or integer over 64 bits.
                check_pedersen_128_bit_input(&arguments[0].0, &arguments[0].1);
                Some(Type::Integer(IntegerType::I128))
            }
            CoreFunction::Pedersen128HashToU8 => {
                // Check that the first argument is not a mapping, tuple, err, unit type, or integer over 64 bits.
                check_pedersen_128_bit_input(&arguments[0].0, &arguments[0].1);
                Some(Type::Integer(IntegerType::U8))
            }
            CoreFunction::Pedersen128HashToU16 => {
                // Check that the first argument is not a mapping, tuple, err, unit type, or integer over 64 bits.
                check_pedersen_128_bit_input(&arguments[0].0, &arguments[0].1);
                Some(Type::Integer(IntegerType::U16))
            }
            CoreFunction::Pedersen128HashToU32 => {
                // Check that the first argument is not a mapping, tuple, err, unit type, or integer over 64 bits.
                check_pedersen_128_bit_input(&arguments[0].0, &arguments[0].1);
                Some(Type::Integer(IntegerType::U32))
            }
            CoreFunction::Pedersen128HashToU64 => {
                // Check that the first argument is not a mapping, tuple, err, unit type, or integer over 64 bits.
                check_pedersen_128_bit_input(&arguments[0].0, &arguments[0].1);
                Some(Type::Integer(IntegerType::U64))
            }
            CoreFunction::Pedersen128HashToU128 => {
                // Check that the first argument is not a mapping, tuple, err, unit type, or integer over 64 bits.
                check_pedersen_128_bit_input(&arguments[0].0, &arguments[0].1);
                Some(Type::Integer(IntegerType::U128))
            }
            CoreFunction::Pedersen128HashToScalar => {
                // Check that the first argument is not a mapping, tuple, err, unit type, or integer over 64 bits.
                check_pedersen_128_bit_input(&arguments[0].0, &arguments[0].1);
                Some(Type::Scalar)
            }
            CoreFunction::MappingGet => {
                // Check that the operation is invoked in a `finalize` block.
                if !self.scope_state.is_finalize {
                    self.handler
                        .emit_err(TypeCheckerError::invalid_operation_outside_finalize("Mapping::get", function_span))
                }
                // Check that the first argument is a mapping.
                if let Some(mapping_type) = self.assert_mapping_type(&arguments[0].0, arguments[0].1) {
                    // Check that the second argument matches the key type of the mapping.
                    self.assert_type(&arguments[1].0, &mapping_type.key, arguments[1].1);
                    // Return the value type of the mapping.
                    Some(*mapping_type.value)
                } else {
                    None
                }
            }
            CoreFunction::MappingGetOrUse => {
                // Check that the operation is invoked in a `finalize` block.
                if !self.scope_state.is_finalize {
                    self.handler.emit_err(TypeCheckerError::invalid_operation_outside_finalize(
                        "Mapping::get_or",
                        function_span,
                    ))
                }
                // Check that the first argument is a mapping.
                if let Some(mapping_type) = self.assert_mapping_type(&arguments[0].0, arguments[0].1) {
                    // Check that the second argument matches the key type of the mapping.
                    self.assert_type(&arguments[1].0, &mapping_type.key, arguments[1].1);
                    // Check that the third argument matches the value type of the mapping.
                    self.assert_type(&arguments[2].0, &mapping_type.value, arguments[2].1);
                    // Return the value type of the mapping.
                    Some(*mapping_type.value)
                } else {
                    None
                }
            }
            CoreFunction::MappingSet => {
                // Check that the operation is invoked in a `finalize` block.
                if !self.scope_state.is_finalize {
                    self.handler
                        .emit_err(TypeCheckerError::invalid_operation_outside_finalize("Mapping::set", function_span))
                }
                // Check that the first argument is a mapping.
                if let Some(mapping_type) = self.assert_mapping_type(&arguments[0].0, arguments[0].1) {
                    // Cannot modify external mappings.
                    if mapping_type.program != self.program_name.unwrap() {
                        self.handler.emit_err(TypeCheckerError::cannot_modify_external_mapping("set", function_span));
                    }
                    // Check that the second argument matches the key type of the mapping.
                    self.assert_type(&arguments[1].0, &mapping_type.key, arguments[1].1);
                    // Check that the third argument matches the value type of the mapping.
                    self.assert_type(&arguments[2].0, &mapping_type.value, arguments[2].1);
                    // Return the mapping type.
                    Some(Type::Unit)
                } else {
                    None
                }
            }
            CoreFunction::MappingRemove => {
                // Check that the operation is invoked in a `finalize` block.
                if !self.scope_state.is_finalize {
                    self.handler.emit_err(TypeCheckerError::invalid_operation_outside_finalize(
                        "Mapping::remove",
                        function_span,
                    ))
                }
                // Check that the first argument is a mapping.
                if let Some(mapping_type) = self.assert_mapping_type(&arguments[0].0, arguments[0].1) {
                    // Cannot modify external mappings.
                    if mapping_type.program != self.program_name.unwrap() {
                        self.handler
                            .emit_err(TypeCheckerError::cannot_modify_external_mapping("remove", function_span));
                    }
                    // Check that the second argument matches the key type of the mapping.
                    self.assert_type(&arguments[1].0, &mapping_type.key, arguments[1].1);
                    // Return nothing.
                    Some(Type::Unit)
                } else {
                    None
                }
            }
            CoreFunction::MappingContains => {
                // Check that the operation is invoked in a `finalize` block.
                if !self.scope_state.is_finalize {
                    self.handler.emit_err(TypeCheckerError::invalid_operation_outside_finalize(
                        "Mapping::contains",
                        function_span,
                    ))
                }
                // Check that the first argument is a mapping.
                if let Some(mapping_type) = self.assert_mapping_type(&arguments[0].0, arguments[0].1) {
                    // Check that the second argument matches the key type of the mapping.
                    self.assert_type(&arguments[1].0, &mapping_type.key, arguments[1].1);
                    // Return a boolean.
                    Some(Type::Boolean)
                } else {
                    None
                }
            }
            CoreFunction::GroupToXCoordinate | CoreFunction::GroupToYCoordinate => {
                // Check that the first argument is a group.
                self.assert_group_type(&arguments[0].0, arguments[0].1);
                Some(Type::Field)
            }
            CoreFunction::ChaChaRandAddress => Some(Type::Address),
            CoreFunction::ChaChaRandBool => Some(Type::Boolean),
            CoreFunction::ChaChaRandField => Some(Type::Field),
            CoreFunction::ChaChaRandGroup => Some(Type::Group),
            CoreFunction::ChaChaRandI8 => Some(Type::Integer(IntegerType::I8)),
            CoreFunction::ChaChaRandI16 => Some(Type::Integer(IntegerType::I16)),
            CoreFunction::ChaChaRandI32 => Some(Type::Integer(IntegerType::I32)),
            CoreFunction::ChaChaRandI64 => Some(Type::Integer(IntegerType::I64)),
            CoreFunction::ChaChaRandI128 => Some(Type::Integer(IntegerType::I128)),
            CoreFunction::ChaChaRandScalar => Some(Type::Scalar),
            CoreFunction::ChaChaRandU8 => Some(Type::Integer(IntegerType::U8)),
            CoreFunction::ChaChaRandU16 => Some(Type::Integer(IntegerType::U16)),
            CoreFunction::ChaChaRandU32 => Some(Type::Integer(IntegerType::U32)),
            CoreFunction::ChaChaRandU64 => Some(Type::Integer(IntegerType::U64)),
            CoreFunction::ChaChaRandU128 => Some(Type::Integer(IntegerType::U128)),
            CoreFunction::SignatureVerify => {
                // Check that the first argument is a signature.
                self.assert_signature_type(&arguments[0].0, arguments[0].1);
                // Check that the second argument is an address.
                self.assert_address_type(&arguments[1].0, arguments[1].1);
                // Return a boolean.
                Some(Type::Boolean)
            }
            CoreFunction::FutureAwait => Some(Type::Unit),
        }
    }

    /// Returns the `struct` type and emits an error if the `expected` type does not match.
    pub(crate) fn check_expected_struct(&mut self, struct_: &Composite, expected: &Option<Type>, span: Span) -> Type {
        let current_struct = CompositeType { id: struct_.identifier, program: struct_.external };
        if expected.is_some() {
            self.check_eq_types(&Some(Type::Composite(current_struct)), expected, span);
        }
        Type::Composite(current_struct)
    }

    /// Determines if two struct definitions from different programs match or not.
    pub(crate) fn check_duplicate_struct(&self, name: Symbol, program_1: Symbol, program_2: Symbol) -> bool {
        // Make sure that both structs have been defined already.
        let st = self.symbol_table.borrow();
        let (struct_1, struct_2) = match (
            st.lookup_struct(Location::new(Some(program_1), name)),
            st.lookup_struct(Location::new(Some(program_2), name)),
        ) {
            (Some(struct_1), Some(struct_2)) => (struct_1, struct_2),
            _ => return false,
        };

        // Make sure both structs have the same number of members
        if struct_1.members.len() != struct_2.members.len() {
            return false;
        }

        // Make sure that all members of the structs match.
        for (member_1, member_2) in struct_1.members.iter().zip(struct_2.members.iter()) {
            // Make sure that the member names match.
            if member_1.identifier.name != member_2.identifier.name {
                return false;
            }

            // Make sure that the member types match.
            if member_1.type_.eq_flat(&member_2.type_) {
                continue;
            }

            // Recursively check that the member types match in the case that the type is struct.
            return if let (Type::Composite(internal_struct_1), Type::Composite(internal_struct_2)) =
                (&member_1.type_, &member_2.type_)
            {
                self.check_duplicate_struct(
                    internal_struct_1.id.name,
                    internal_struct_1.program.unwrap(),
                    internal_struct_2.program.unwrap(),
                )
            } else {
                false
            };
        }
        true
    }

    /// Emits an error if the struct member is a record type.
    pub(crate) fn assert_member_is_not_record(&self, span: Span, parent: Symbol, type_: &Type) {
        match type_ {
            Type::Composite(struct_)
                if self
                    .symbol_table
                    .borrow()
                    .lookup_struct(Location::new(struct_.program, struct_.id.name))
                    .map_or(false, |struct_| struct_.is_record) =>
            {
                self.emit_err(TypeCheckerError::struct_or_record_cannot_contain_record(parent, struct_.id.name, span))
            }
            Type::Tuple(tuple_type) => {
                for type_ in tuple_type.elements().iter() {
                    self.assert_member_is_not_record(span, parent, type_)
                }
            }
            _ => {} // Do nothing.
        }
    }

    /// Emits an error if the type or its constituent types is not valid.
    pub(crate) fn assert_type_is_valid(&self, type_: &Type, span: Span) -> bool {
        let mut is_valid = true;
        match type_ {
            // String types are temporarily disabled.
            Type::String => {
                is_valid = false;
                self.emit_err(TypeCheckerError::strings_are_not_supported(span));
            }
            // Check that the named composite type has been defined.
            Type::Composite(struct_)
                if self
                    .symbol_table
                    .borrow()
                    .lookup_struct(Location::new(struct_.program, struct_.id.name))
                    .is_none() =>
            {
                is_valid = false;
                self.emit_err(TypeCheckerError::undefined_type(struct_.id.name, span));
            }
            // Check that the constituent types of the tuple are valid.
            Type::Tuple(tuple_type) => {
                for type_ in tuple_type.elements().iter() {
                    is_valid &= self.assert_type_is_valid(type_, span)
                }
            }
            // Check that the constituent types of mapping are valid.
            Type::Mapping(mapping_type) => {
                is_valid &= self.assert_type_is_valid(&mapping_type.key, span);
                is_valid &= self.assert_type_is_valid(&mapping_type.value, span);
            }
            // Check that the array element types are valid.
            Type::Array(array_type) => {
                // Check that the array length is valid.
                match array_type.length() {
                    0 => self.emit_err(TypeCheckerError::array_empty(span)),
                    1..=MainnetV0::MAX_ARRAY_ELEMENTS => {}
                    length => {
                        self.emit_err(TypeCheckerError::array_too_large(length, MainnetV0::MAX_ARRAY_ELEMENTS, span))
                    }
                }
                // Check that the array element type is valid.
                match array_type.element_type() {
                    // Array elements cannot be tuples.
                    Type::Tuple(_) => self.emit_err(TypeCheckerError::array_element_cannot_be_tuple(span)),
                    // Array elements cannot be records.
                    Type::Composite(struct_type) => {
                        // Look up the type.
                        if let Some(struct_) = self
                            .symbol_table
                            .borrow()
                            .lookup_struct(Location::new(struct_type.program, struct_type.id.name))
                        {
                            // Check that the type is not a record.
                            if struct_.is_record {
                                self.emit_err(TypeCheckerError::array_element_cannot_be_record(span));
                            }
                        }
                    }
                    _ => {} // Do nothing.
                }
                is_valid &= self.assert_type_is_valid(array_type.element_type(), span)
            }
            _ => {} // Do nothing.
        }
        is_valid
    }

    /// Emits an error if the type is not a mapping.
    pub(crate) fn assert_mapping_type(&self, type_: &Option<Type>, span: Span) -> Option<MappingType> {
        self.check_type(|type_| matches!(type_, Type::Mapping(_)), "mapping".to_string(), type_, span);
        match type_ {
            Some(Type::Mapping(mapping_type)) => Some(mapping_type.clone()),
            _ => None,
        }
    }

    /// Emits an error if the type is not an array.
    pub(crate) fn assert_array_type(&self, type_: &Option<Type>, span: Span) {
        self.check_type(|type_| matches!(type_, Type::Array(_)), "array".to_string(), type_, span);
    }

    /// Helper function to check that the input and output of function are valid
    pub(crate) fn check_function_signature(&mut self, function: &Function) {
        self.scope_state.variant = Some(function.variant);

        // Special type checking for finalize blocks. Can skip for stubs.
        if self.scope_state.is_finalize & !self.scope_state.is_stub {
            // Finalize functions are not allowed to return values.
            if !function.output.is_empty() {
                self.emit_err(TypeCheckerError::finalize_function_cannot_return_value(function.span()));
            }

            // Check that the input types are consistent with when the function is invoked.
            if let Some(inferred_input_types) = self.finalize_input_types.get(&self.scope_state.location()) {
                // Check same number of inputs as expected.
                if inferred_input_types.len() != function.input.len() {
                    return self.emit_err(TypeCheckerError::async_function_input_length_mismatch(
                        inferred_input_types.len(),
                        function.input.len(),
                        function.span(),
                    ));
                }
                // Check that the input parameters match the inferred types from when the async function is invoked.
                function.input.iter().zip_eq(inferred_input_types.iter()).for_each(|(t1, t2)| {
                    if let Internal(fn_input) = t1 {
                        // Allow partial type matching of futures since inferred are fully typed, whereas AST has default futures.
                        if !(matches!(t2, Type::Future(_)) && matches!(fn_input.type_, Type::Future(_))) {
                            self.check_eq_types(&Some(t1.type_()), &Some(t2.clone()), t1.span())
                        } else {
                            // Insert to symbol table
                            if let Err(err) = self.symbol_table.borrow_mut().insert_variable(
                                fn_input.identifier.name,
                                VariableSymbol {
                                    type_: t2.clone(),
                                    span: fn_input.identifier.span(),
                                    declaration: VariableType::Input(Public),
                                },
                            ) {
                                self.handler.emit_err(err);
                            }
                        }
                    }
                });
            } else {
                self.emit_warning(TypeCheckerWarning::async_function_is_never_called_by_transition_function(
                    function.identifier.name,
                    function.span(),
                ));
            }
        }

        // Type check the function's parameters.
        function.input.iter().enumerate().for_each(|(_index, input_var)| {
            // Check that the type of input parameter is defined.
            self.assert_type_is_valid(&input_var.type_(), input_var.span());
            // Check that the type of the input parameter is not a tuple.
            if matches!(input_var.type_(), Type::Tuple(_)) {
                self.emit_err(TypeCheckerError::function_cannot_take_tuple_as_input(input_var.span()))
            }
            // Check that the input parameter is not a record.
            else if let Type::Composite(struct_) = input_var.type_() {
                // Note that this unwrap is safe, as the type is defined.
                if !matches!(function.variant, Variant::Transition)
                    && self
                        .symbol_table
                        .borrow()
                        .lookup_struct(struct_.program.unwrap(), struct_.id.name)
                        .unwrap()
                        .is_record
                {
                    self.emit_err(TypeCheckerError::function_cannot_input_or_output_a_record(input_var.span()))
                }
            }

            // Check that the finalize input parameter is not constant or private.
            if self.scope_state.is_finalize
                && (input_var.mode() == Mode::Constant || input_var.mode() == Mode::Private)
                && (input_var.mode() == Mode::Constant || input_var.mode() == Mode::Private)
            {
                self.emit_err(TypeCheckerError::finalize_input_mode_must_be_public(input_var.span()));
            }

            // Note that this unwrap is safe since we assign to `self.variant` above.
            match self.scope_state.variant.unwrap() {
                // If the function is a transition function, then check that the parameter mode is not a constant.
                Variant::Transition if input_var.mode() == Mode::Constant => {
                    self.emit_err(TypeCheckerError::transition_function_inputs_cannot_be_const(input_var.span()))
                }
                // If the function is not a transition function, then check that the parameters do not have an associated mode.
                Variant::Standard | Variant::Inline if input_var.mode() != Mode::None => {
                    self.emit_err(TypeCheckerError::regular_function_inputs_cannot_have_modes(input_var.span()))
                }
                _ => {} // Do nothing.
            }

<<<<<<< HEAD
            // Add function inputs to the symbol table. Futures have already been added.
            if !matches!(&input_var.type_(), &Type::Future(_)) {
                if let Err(err) =
                    self.symbol_table.borrow_mut().insert_variable(input_var.identifier().name, VariableSymbol {
=======
            // If the function is not a transition function, then it cannot have a record as input
            if let Type::Composite(struct_) = input_var.type_() {
                if let Some(val) =
                    self.symbol_table.borrow().lookup_struct(Location::new(struct_.program, struct_.id.name))
                {
                    if val.is_record && !matches!(function.variant, Variant::Transition) {
                        self.emit_err(TypeCheckerError::function_cannot_input_or_output_a_record(input_var.span()));
                    }
                }
            }

            // Add non-stub inputs to the symbol table.
            if !self.is_stub {
                if let Err(err) = self.symbol_table.borrow_mut().insert_variable(
                    Location::new(None, input_var.identifier().name),
                    VariableSymbol {
>>>>>>> e7ddc524
                        type_: input_var.type_(),
                        span: input_var.identifier().span(),
                        declaration: VariableType::Input(input_var.mode()),
                    },
                ) {
                    self.handler.emit_err(err);
                }
            }
        });

        // Type check the function's return type.
        // Note that checking that each of the component types are defined is sufficient to check that `output_type` is defined.
        function.output.iter().enumerate().for_each(|(index, output)| {
            match output {
                Output::External(external) => {
                    // If the function is not a transition function, then it cannot output a record.
                    // Note that an external output must always be a record.
                    if !matches!(function.variant, Variant::Transition) {
                        self.emit_err(TypeCheckerError::function_cannot_input_or_output_a_record(external.span()));
                    }
                }
                Output::Internal(function_output) => {
                    // Check that the type of output is defined.
                    if self.assert_type_is_valid(&function_output.type_, function_output.span) {
                        // If the function is not a transition function, then it cannot output a record.
                        if let Type::Composite(struct_) = function_output.type_.clone() {
                            if !matches!(function.variant, Variant::Transition)
                                && self
                                    .symbol_table
                                    .borrow()
                                    .lookup_struct(Location::new(struct_.program, struct_.id.name))
                                    .unwrap()
                                    .is_record
                            {
                                self.emit_err(TypeCheckerError::function_cannot_input_or_output_a_record(
                                    function_output.span,
                                ));
                            }
                        }
                    }
                    // Check that the type of the output is not a tuple. This is necessary to forbid nested tuples.
                    if matches!(&function_output.type_, Type::Tuple(_)) {
                        self.emit_err(TypeCheckerError::nested_tuple_type(function_output.span))
                    }
                    // Check that the mode of the output is valid.
                    // For functions, only public and private outputs are allowed
                    if function_output.mode == Mode::Constant {
                        self.emit_err(TypeCheckerError::cannot_have_constant_output_mode(function_output.span));
                    }
<<<<<<< HEAD
                    // Async transitions must return exactly one future, and it must be in the last position.
                    if self.scope_state.is_async_transition
                        && ((index < function.output.len() - 1 && matches!(function_output.type_, Type::Future(_)))
                            || (index == function.output.len() - 1
                                && !matches!(function_output.type_, Type::Future(_))))
=======
                }
            }
        });
    }

    pub(crate) fn check_finalize_signature(&mut self, finalize: &Finalize, function: &Function) {
        // Check that the function is a transition function.
        if !matches!(function.variant, Variant::Transition) {
            self.emit_err(TypeCheckerError::only_transition_functions_can_have_finalize(finalize.span));
        }

        // Check that the name of the finalize block matches the function name.
        if function.identifier.name != finalize.identifier.name {
            self.emit_err(TypeCheckerError::finalize_name_mismatch(
                function.identifier.name,
                finalize.identifier.name,
                finalize.span,
            ));
        }

        finalize.input.iter().for_each(|input_var| {
            // Check that the type of input parameter is defined.
            if self.assert_type_is_valid(&input_var.type_(), input_var.span()) {
                // Check that the input parameter is not a tuple.
                if matches!(input_var.type_(), Type::Tuple(_)) {
                    self.emit_err(TypeCheckerError::finalize_cannot_take_tuple_as_input(input_var.span()))
                }
                // Check that the input parameter is not a record.
                if let Type::Composite(struct_) = input_var.type_() {
                    // Note that this unwrap is safe, as the type is defined.
                    if self
                        .symbol_table
                        .borrow()
                        .lookup_struct(Location::new(struct_.program, struct_.id.name))
                        .unwrap()
                        .is_record
                    {
                        self.emit_err(TypeCheckerError::finalize_cannot_take_record_as_input(input_var.span()))
                    }
                }
                // Check that the input parameter is not constant or private.
                if input_var.mode() == Mode::Constant || input_var.mode() == Mode::Private {
                    self.emit_err(TypeCheckerError::finalize_input_mode_must_be_public(input_var.span()));
                }
                // Add non-stub inputs to the symbol table.
                if !self.is_stub {
                    if let Err(err) = self.symbol_table.borrow_mut().insert_variable(
                        Location::new(None, input_var.identifier().name),
                        VariableSymbol {
                            type_: input_var.type_(),
                            span: input_var.identifier().span(),
                            declaration: VariableType::Input(input_var.mode()),
                        },
                    ) {
                        self.handler.emit_err(err);
                    }
                }
            }
        });

        // Check that the finalize block's return type is a unit type.
        // Note: This is a temporary restriction to be compatible with the current version of snarkVM.
        // Note: This restriction may be lifted in the future.
        // Note: This check is still compatible with the other checks below.
        if finalize.output_type != Type::Unit {
            self.emit_err(TypeCheckerError::finalize_cannot_return_value(finalize.span));
        }

        // Type check the finalize block's return type.
        // Note that checking that each of the component types are defined is sufficient to guarantee that the `output_type` is defined.
        finalize.output.iter().for_each(|output_type| {
            // Check that the type of output is defined.
            if self.assert_type_is_valid(&output_type.type_(), output_type.span()) {
                // Check that the output is not a tuple. This is necessary to forbid nested tuples.
                if matches!(&output_type.type_(), Type::Tuple(_)) {
                    self.emit_err(TypeCheckerError::nested_tuple_type(output_type.span()))
                }
                // Check that the output is not a record.
                if let Type::Composite(struct_) = output_type.type_() {
                    // Note that this unwrap is safe, as the type is defined.
                    if self
                        .symbol_table
                        .borrow()
                        .lookup_struct(Location::new(struct_.program, struct_.id.name))
                        .unwrap()
                        .is_record
>>>>>>> e7ddc524
                    {
                        self.emit_err(TypeCheckerError::async_transition_invalid_output(function_output.span));
                    }
                }
            }
        });
    }

    /// Emits an error if the type corresponds to an external struct.
    pub(crate) fn assert_internal_struct(&self, composite: &CompositeType, span: Span) {
        let st = self.symbol_table.borrow();
        match st.lookup_struct(Location::new(composite.program, composite.id.name)) {
            None => self.emit_err(TypeCheckerError::undefined_type(composite.id, span)),
            Some(composite_def) => {
                if !composite_def.is_record && composite_def.external.unwrap() != self.scope_state.program_name.unwrap()
                {
                    self.emit_err(TypeCheckerError::cannot_define_external_struct(composite.id, span))
                }
            }
        }
    }

    /// Type checks the awaiting of a future.
    pub(crate) fn assert_future_await(&mut self, future: &Option<&Expression>, span: Span) {
        // Make sure that it is an identifier expression.
        let future_variable = match future {
            Some(Expression::Identifier(name)) => name,
            _ => {
                return self.emit_err(TypeCheckerError::invalid_await_call(span));
            }
        };

        // Make sure that the future is defined.
        match self.symbol_table.borrow().lookup_variable(future_variable.name) {
            Some(var) => {
                if !matches!(&var.type_, &Type::Future(_)) {
                    self.emit_err(TypeCheckerError::expected_future(future_variable.name, future_variable.span()));
                }
                // Mark the future as consumed.
                self.await_checker.remove(future_variable);
            }
            None => {
                self.emit_err(TypeCheckerError::expected_future(future_variable.name, future_variable.span()));
            }
        }
    }

    /// Inserts variable to symbol table.
    pub(crate) fn insert_variable(
        &mut self,
        inferred_type: Option<Type>,
        name: &Identifier,
        type_: Type,
        index: usize,
        span: Span,
    ) {
        let ty: Type = if let Future(_) = type_ {
            // Need to insert the fully inferred future type, or else will just be default future type.
            let ret = match inferred_type.unwrap() {
                Future(future) => Future(future),
                Tuple(tuple) => match tuple.elements().get(index) {
                    Some(Future(future)) => Future(future.clone()),
                    _ => unreachable!("Parsing guarantees that the inferred type is a future."),
                },
                _ => {
                    unreachable!("TYC guarantees that the inferred type is a future, or tuple containing futures.")
                }
            };
            // Insert future into list of futures for the function.
            self.scope_state.futures.insert(name.name, self.scope_state.call_location.clone().unwrap());
            ret
        } else {
            type_
        };
        // Insert the variable into the symbol table.
        if let Err(err) = self.symbol_table.borrow_mut().insert_variable(name.name, VariableSymbol {
            type_: ty,
            span,
            declaration: VariableType::Mut,
        }) {
            self.handler.emit_err(err);
        }
    }
}

fn types_to_string(types: &[Type]) -> String {
    types.iter().map(|type_| type_.to_string()).join(", ")
}<|MERGE_RESOLUTION|>--- conflicted
+++ resolved
@@ -120,8 +120,8 @@
         max_depth: usize,
         disabled: bool,
     ) -> Self {
-        let struct_names = symbol_table.structs.keys().map(|loc| loc.function).collect();
-        let function_names = symbol_table.functions.keys().map(|loc| loc.function).collect();
+        let struct_names = symbol_table.structs.keys().map(|loc| loc.name).collect();
+        let function_names = symbol_table.functions.keys().map(|loc| loc.name).collect();
 
         // Note that the `struct_graph` and `call_graph` are initialized with their full node sets.
         Self {
@@ -1355,29 +1355,10 @@
                 _ => {} // Do nothing.
             }
 
-<<<<<<< HEAD
             // Add function inputs to the symbol table. Futures have already been added.
             if !matches!(&input_var.type_(), &Type::Future(_)) {
                 if let Err(err) =
                     self.symbol_table.borrow_mut().insert_variable(input_var.identifier().name, VariableSymbol {
-=======
-            // If the function is not a transition function, then it cannot have a record as input
-            if let Type::Composite(struct_) = input_var.type_() {
-                if let Some(val) =
-                    self.symbol_table.borrow().lookup_struct(Location::new(struct_.program, struct_.id.name))
-                {
-                    if val.is_record && !matches!(function.variant, Variant::Transition) {
-                        self.emit_err(TypeCheckerError::function_cannot_input_or_output_a_record(input_var.span()));
-                    }
-                }
-            }
-
-            // Add non-stub inputs to the symbol table.
-            if !self.is_stub {
-                if let Err(err) = self.symbol_table.borrow_mut().insert_variable(
-                    Location::new(None, input_var.identifier().name),
-                    VariableSymbol {
->>>>>>> e7ddc524
                         type_: input_var.type_(),
                         span: input_var.identifier().span(),
                         declaration: VariableType::Input(input_var.mode()),
@@ -1427,100 +1408,11 @@
                     if function_output.mode == Mode::Constant {
                         self.emit_err(TypeCheckerError::cannot_have_constant_output_mode(function_output.span));
                     }
-<<<<<<< HEAD
                     // Async transitions must return exactly one future, and it must be in the last position.
                     if self.scope_state.is_async_transition
                         && ((index < function.output.len() - 1 && matches!(function_output.type_, Type::Future(_)))
                             || (index == function.output.len() - 1
                                 && !matches!(function_output.type_, Type::Future(_))))
-=======
-                }
-            }
-        });
-    }
-
-    pub(crate) fn check_finalize_signature(&mut self, finalize: &Finalize, function: &Function) {
-        // Check that the function is a transition function.
-        if !matches!(function.variant, Variant::Transition) {
-            self.emit_err(TypeCheckerError::only_transition_functions_can_have_finalize(finalize.span));
-        }
-
-        // Check that the name of the finalize block matches the function name.
-        if function.identifier.name != finalize.identifier.name {
-            self.emit_err(TypeCheckerError::finalize_name_mismatch(
-                function.identifier.name,
-                finalize.identifier.name,
-                finalize.span,
-            ));
-        }
-
-        finalize.input.iter().for_each(|input_var| {
-            // Check that the type of input parameter is defined.
-            if self.assert_type_is_valid(&input_var.type_(), input_var.span()) {
-                // Check that the input parameter is not a tuple.
-                if matches!(input_var.type_(), Type::Tuple(_)) {
-                    self.emit_err(TypeCheckerError::finalize_cannot_take_tuple_as_input(input_var.span()))
-                }
-                // Check that the input parameter is not a record.
-                if let Type::Composite(struct_) = input_var.type_() {
-                    // Note that this unwrap is safe, as the type is defined.
-                    if self
-                        .symbol_table
-                        .borrow()
-                        .lookup_struct(Location::new(struct_.program, struct_.id.name))
-                        .unwrap()
-                        .is_record
-                    {
-                        self.emit_err(TypeCheckerError::finalize_cannot_take_record_as_input(input_var.span()))
-                    }
-                }
-                // Check that the input parameter is not constant or private.
-                if input_var.mode() == Mode::Constant || input_var.mode() == Mode::Private {
-                    self.emit_err(TypeCheckerError::finalize_input_mode_must_be_public(input_var.span()));
-                }
-                // Add non-stub inputs to the symbol table.
-                if !self.is_stub {
-                    if let Err(err) = self.symbol_table.borrow_mut().insert_variable(
-                        Location::new(None, input_var.identifier().name),
-                        VariableSymbol {
-                            type_: input_var.type_(),
-                            span: input_var.identifier().span(),
-                            declaration: VariableType::Input(input_var.mode()),
-                        },
-                    ) {
-                        self.handler.emit_err(err);
-                    }
-                }
-            }
-        });
-
-        // Check that the finalize block's return type is a unit type.
-        // Note: This is a temporary restriction to be compatible with the current version of snarkVM.
-        // Note: This restriction may be lifted in the future.
-        // Note: This check is still compatible with the other checks below.
-        if finalize.output_type != Type::Unit {
-            self.emit_err(TypeCheckerError::finalize_cannot_return_value(finalize.span));
-        }
-
-        // Type check the finalize block's return type.
-        // Note that checking that each of the component types are defined is sufficient to guarantee that the `output_type` is defined.
-        finalize.output.iter().for_each(|output_type| {
-            // Check that the type of output is defined.
-            if self.assert_type_is_valid(&output_type.type_(), output_type.span()) {
-                // Check that the output is not a tuple. This is necessary to forbid nested tuples.
-                if matches!(&output_type.type_(), Type::Tuple(_)) {
-                    self.emit_err(TypeCheckerError::nested_tuple_type(output_type.span()))
-                }
-                // Check that the output is not a record.
-                if let Type::Composite(struct_) = output_type.type_() {
-                    // Note that this unwrap is safe, as the type is defined.
-                    if self
-                        .symbol_table
-                        .borrow()
-                        .lookup_struct(Location::new(struct_.program, struct_.id.name))
-                        .unwrap()
-                        .is_record
->>>>>>> e7ddc524
                     {
                         self.emit_err(TypeCheckerError::async_transition_invalid_output(function_output.span));
                     }
