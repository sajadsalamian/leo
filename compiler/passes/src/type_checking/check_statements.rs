--- conflicted
+++ resolved
@@ -14,12 +14,9 @@
 // You should have received a copy of the GNU General Public License
 // along with the Leo library. If not, see <https://www.gnu.org/licenses/>.
 
-<<<<<<< HEAD
 use crate::{ConditionalTreeNode, TypeChecker, VariableSymbol, VariableType};
 
-=======
 use crate::{Location, TypeChecker, VariableSymbol, VariableType};
->>>>>>> e7ddc524
 use itertools::Itertools;
 
 use leo_ast::{
@@ -255,25 +252,7 @@
         }
 
         // Check the expression on the right-hand side.
-<<<<<<< HEAD
         let inferred_type = self.visit_expression(&input.value, &Some(input.type_.clone()));
-=======
-        self.visit_expression(&input.value, &Some(input.type_.clone()));
-
-        // TODO: Dedup with unrolling pass.
-        // Helper to insert the variables into the symbol table.
-        let insert_variable = |symbol: Symbol, type_: Type, span: Span| {
-            if let Err(err) =
-                self.symbol_table.borrow_mut().insert_variable(Location::new(None, symbol), VariableSymbol {
-                    type_,
-                    span,
-                    declaration: VariableType::Mut,
-                })
-            {
-                self.handler.emit_err(err);
-            }
-        };
->>>>>>> e7ddc524
 
         // Insert the variables into the symbol table.
         match &input.place {
@@ -413,7 +392,6 @@
         }
         // We can safely unwrap all self.parent instances because
         // statements should always have some parent block
-<<<<<<< HEAD
         let parent = self.scope_state.function.unwrap();
         let func = self.symbol_table.borrow().lookup_fn_symbol(self.scope_state.program_name.unwrap(), parent).cloned();
         let mut return_type = func.clone().map(|f| f.output_type.clone());
@@ -441,18 +419,6 @@
                 }
             }
         }
-=======
-        let parent = self.function.unwrap();
-        let return_type =
-            &self.symbol_table.borrow().lookup_fn_symbol(Location::new(self.program_name, parent)).map(|f| {
-                match self.is_finalize {
-                    // TODO: Check this.
-                    // Note that this `unwrap()` is safe since we checked that the function has a finalize block.
-                    true => f.finalize.as_ref().unwrap().output_type.clone(),
-                    false => f.output_type.clone(),
-                }
-            });
->>>>>>> e7ddc524
 
         // Set the `has_return` flag.
         self.scope_state.has_return = true;
@@ -471,48 +437,6 @@
         // Type check the associated expression.
         self.visit_expression(&input.expression, &return_type);
         // Unset the `is_return` flag.
-<<<<<<< HEAD
         self.scope_state.is_return = false;
-=======
-        self.is_return = false;
-
-        if let Some(arguments) = &input.finalize_arguments {
-            if self.is_finalize {
-                self.emit_err(TypeCheckerError::finalize_in_finalize(input.span()));
-            }
-
-            // Set the `has_finalize` flag.
-            self.has_finalize = true;
-
-            // Check that the function has a finalize block.
-            // Note that `self.function.unwrap()` is safe since every `self.function` is set for every function.
-            // Note that `(self.function.unwrap()).unwrap()` is safe since all functions have been checked to exist.
-            let finalize = self
-                .symbol_table
-                .borrow()
-                .lookup_fn_symbol(Location::new(self.program_name, self.function.unwrap()))
-                .unwrap()
-                .finalize
-                .clone();
-            match finalize {
-                None => self.emit_err(TypeCheckerError::finalize_without_finalize_block(input.span())),
-                Some(finalize) => {
-                    // Check number of function arguments.
-                    if finalize.input.len() != arguments.len() {
-                        self.emit_err(TypeCheckerError::incorrect_num_args_to_finalize(
-                            finalize.input.len(),
-                            arguments.len(),
-                            input.span(),
-                        ));
-                    }
-
-                    // Check function argument types.
-                    finalize.input.iter().zip(arguments.iter()).for_each(|(expected, argument)| {
-                        self.visit_expression(argument, &Some(expected.type_()));
-                    });
-                }
-            }
-        }
->>>>>>> e7ddc524
     }
 }