--- conflicted
+++ resolved
@@ -21,18 +21,6 @@
 
 use crate::SymbolTable;
 
-<<<<<<< HEAD
-=======
-/// Metadata associated with the finalize block.
-#[derive(Debug, Clone, Serialize, Deserialize, PartialEq)]
-pub struct FinalizeData {
-    /// The inputs to the finalize block.
-    pub(crate) input: Vec<Input>,
-    /// The output type of the finalize block.
-    pub(crate) output_type: Type,
-}
-
->>>>>>> e7ddc524
 /// An entry for a function in the symbol table.
 #[derive(Clone, Debug, Serialize, Deserialize, PartialEq)]
 pub struct FunctionSymbol {
