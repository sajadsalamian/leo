// Copyright (C) 2019-2022 Aleo Systems Inc.
// This file is part of the Leo library.

// The Leo library is free software: you can redistribute it and/or modify
// it under the terms of the GNU General Public License as published by
// the Free Software Foundation, either version 3 of the License, or
// (at your option) any later version.

// The Leo library is distributed in the hope that it will be useful,
// but WITHOUT ANY WARRANTY; without even the implied warranty of
// MERCHANTABILITY or FITNESS FOR A PARTICULAR PURPOSE. See the
// GNU General Public License for more details.

// You should have received a copy of the GNU General Public License
// along with the Leo library. If not, see <https://www.gnu.org/licenses/>.

use crate::GroupLiteral;

use super::*;

/// A literal.
#[derive(Debug, Clone, PartialEq, Eq, Serialize, Deserialize)]
pub enum Literal {
    // todo: deserialize values here
    /// An address literal, e.g., `aleo1qnr4dkkvkgfqph0vzc3y6z2eu975wnpz2925ntjccd5cfqxtyu8s7pyjh9`.
    Address(String, #[serde(with = "leo_span::span_json")] Span),
    /// A boolean literal, either `true` or `false`.
    Boolean(bool, #[serde(with = "leo_span::span_json")] Span),
    /// A field literal, e.g., `42field`.
    /// A signed number followed by the keyword `field`.
    Field(String, #[serde(with = "leo_span::span_json")] Span),
    /// A group literal, either product or affine.
    /// For example, `42group` or `(12, 52)group`.
    Group(Box<GroupLiteral>),
    /// A scalar literal, e.g. `1scalar`.
    /// An unsigned number followed by the keyword `scalar`.
    Scalar(String, #[serde(with = "leo_span::span_json")] Span),
    /// A string literal, e.g., `"foobar"`.
    String(String, #[serde(with = "leo_span::span_json")] Span),
    /// An 8-bit signed integer literal, e.g., `42i8`.
    I8(String, #[serde(with = "leo_span::span_json")] Span),
    /// A 16-bit signed integer literal, e.g., `42i16`.
    I16(String, #[serde(with = "leo_span::span_json")] Span),
    /// A 32-bit signed integer literal, e.g., `42i32`.
    I32(String, #[serde(with = "leo_span::span_json")] Span),
    /// A 64-bit signed integer literal, e.g., `42i64`.
    I64(String, #[serde(with = "leo_span::span_json")] Span),
    /// A 128-bit signed integer literal, e.g., `42i128`.
    I128(String, #[serde(with = "leo_span::span_json")] Span),
    /// A 8-bit unsigned integer literal, e.g., `42u8`.
    U8(String, #[serde(with = "leo_span::span_json")] Span),
    /// A 16-bit unsigned integer literal, e.g., `42u16`.
    U16(String, #[serde(with = "leo_span::span_json")] Span),
    /// A 32-bit unsigned integer literal, e.g., `42u32`.
    U32(String, #[serde(with = "leo_span::span_json")] Span),
    /// A 64-bit unsigned integer literal, e.g., `42u64`.
    U64(String, #[serde(with = "leo_span::span_json")] Span),
    /// A 128-bit unsigned integer literal, e.g., `42u128`.
    U128(String, #[serde(with = "leo_span::span_json")] Span),
}

impl fmt::Display for Literal {
    fn fmt(&self, f: &mut fmt::Formatter) -> fmt::Result {
        match &self {
            Self::Address(address, _) => write!(f, "{}", address),
            Self::Boolean(boolean, _) => write!(f, "{}", boolean),
<<<<<<< HEAD
            Self::Field(field, _) => write!(f, "{}", field),
            Self::Group(group) => write!(f, "{}", group),
            Self::I8(integer, _) => write!(f, "{}", integer),
            Self::I16(integer, _) => write!(f, "{}", integer),
            Self::I32(integer, _) => write!(f, "{}", integer),
            Self::I64(integer, _) => write!(f, "{}", integer),
            Self::I128(integer, _) => write!(f, "{}", integer),
            Self::Scalar(scalar, _) => write!(f, "{}", scalar),
=======
            Self::Field(field, _) => write!(f, "{}field", field),
            Self::Group(group) => write!(f, "{}group", group),
            Self::Integer(type_, value, _) => write!(f, "{}{}", value, type_),
            Self::Scalar(scalar, _) => write!(f, "{}scalar", scalar),
>>>>>>> f7202b3e
            Self::String(string, _) => write!(f, "{}", string),
            Self::U8(integer, _) => write!(f, "{}", integer),
            Self::U16(integer, _) => write!(f, "{}", integer),
            Self::U32(integer, _) => write!(f, "{}", integer),
            Self::U64(integer, _) => write!(f, "{}", integer),
            Self::U128(integer, _) => write!(f, "{}", integer),
        }
    }
}

impl Node for Literal {
    fn span(&self) -> Span {
        match &self {
            Self::Address(_, span)
            | Self::Boolean(_, span)
            | Self::Field(_, span)
            | Self::I8(_, span)
            | Self::I16(_, span)
            | Self::I32(_, span)
            | Self::I64(_, span)
            | Self::I128(_, span)
            | Self::Scalar(_, span)
            | Self::String(_, span)
            | Self::U8(_, span)
            | Self::U16(_, span)
            | Self::U32(_, span)
            | Self::U64(_, span)
            | Self::U128(_, span) => *span,
            Self::Group(group) => match &**group {
                GroupLiteral::Single(_, span) => *span,
                GroupLiteral::Tuple(tuple) => tuple.span,
            },
        }
    }

    fn set_span(&mut self, new_span: Span) {
        match self {
            Self::Address(_, span)
            | Self::Boolean(_, span)
            | Self::Field(_, span)
            | Self::I8(_, span)
            | Self::I16(_, span)
            | Self::I32(_, span)
            | Self::I64(_, span)
            | Self::I128(_, span)
            | Self::Scalar(_, span)
            | Self::String(_, span)
            | Self::U8(_, span)
            | Self::U16(_, span)
            | Self::U32(_, span)
            | Self::U64(_, span)
            | Self::U128(_, span) => *span = new_span,
            Self::Group(group) => match &mut **group {
                GroupLiteral::Single(_, span) => *span = new_span,
                GroupLiteral::Tuple(tuple) => tuple.span = new_span,
            },
        }
    }
}<|MERGE_RESOLUTION|>--- conflicted
+++ resolved
@@ -64,21 +64,14 @@
         match &self {
             Self::Address(address, _) => write!(f, "{}", address),
             Self::Boolean(boolean, _) => write!(f, "{}", boolean),
-<<<<<<< HEAD
-            Self::Field(field, _) => write!(f, "{}", field),
-            Self::Group(group) => write!(f, "{}", group),
             Self::I8(integer, _) => write!(f, "{}", integer),
             Self::I16(integer, _) => write!(f, "{}", integer),
             Self::I32(integer, _) => write!(f, "{}", integer),
             Self::I64(integer, _) => write!(f, "{}", integer),
             Self::I128(integer, _) => write!(f, "{}", integer),
-            Self::Scalar(scalar, _) => write!(f, "{}", scalar),
-=======
             Self::Field(field, _) => write!(f, "{}field", field),
             Self::Group(group) => write!(f, "{}group", group),
-            Self::Integer(type_, value, _) => write!(f, "{}{}", value, type_),
             Self::Scalar(scalar, _) => write!(f, "{}scalar", scalar),
->>>>>>> f7202b3e
             Self::String(string, _) => write!(f, "{}", string),
             Self::U8(integer, _) => write!(f, "{}", integer),
             Self::U16(integer, _) => write!(f, "{}", integer),
