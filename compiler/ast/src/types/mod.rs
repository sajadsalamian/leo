--- conflicted
+++ resolved
@@ -14,14 +14,8 @@
 // You should have received a copy of the GNU General Public License
 // along with the Leo library. If not, see <https://www.gnu.org/licenses/>.
 
-<<<<<<< HEAD
-=======
-pub mod integer_type;
-pub use integer_type::*;
-
 pub mod tuple;
 pub use tuple::*;
 
->>>>>>> bbdf04e9
 pub mod type_;
 pub use type_::*;