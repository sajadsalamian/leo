--- conflicted
+++ resolved
@@ -292,13 +292,8 @@
         &mut self,
         ast: &AstCastExpression,
         asg: &AsgCastExpression,
-<<<<<<< HEAD
     ) -> Result<AstCastExpression, LeoError> {
-        let inner = self.reduce_expression(&ast.inner, &asg.inner.get())?;
-=======
-    ) -> Result<AstCastExpression, ReducerError> {
         let inner = self.reduce_expression(&ast.inner, asg.inner.get())?;
->>>>>>> bfc995be
         let target_type = self.reduce_type(&ast.target_type, &asg.target_type, &ast.span)?;
 
         self.ast_reducer.reduce_cast(ast, inner, target_type)
@@ -416,11 +411,11 @@
                     ConstValue::Group(group) => {
                         let group_value = match group {
                             AsgGroupValue::Single(_) => AstGroupValue::Single(tendril.clone(), span.clone()),
-                            AsgGroupValue::Tuple(x, y) => AstGroupValue::Tuple(GroupTuple {
+                            AsgGroupValue::Tuple(x, y) => AstGroupValue::Tuple(Box::new(GroupTuple {
                                 x: x.into(),
                                 y: y.into(),
                                 span: span.clone(),
-                            }),
+                            })),
                         };
                         new = ValueExpression::Group(Box::new(group_value));
                     }
@@ -477,7 +472,7 @@
     ) -> Result<AstStatement, LeoError> {
         let new = match (ast_statement, asg_statement) {
             (AstStatement::Assign(ast), AsgStatement::Assign(asg)) => {
-                AstStatement::Assign(self.reduce_assign(ast, asg)?)
+                AstStatement::Assign(Box::new(self.reduce_assign(ast, asg)?))
             }
             (AstStatement::Block(ast), AsgStatement::Block(asg)) => AstStatement::Block(self.reduce_block(ast, asg)?),
             (AstStatement::Conditional(ast), AsgStatement::Conditional(asg)) => {
@@ -493,7 +488,7 @@
                 AstStatement::Expression(self.reduce_expression_statement(ast, asg)?)
             }
             (AstStatement::Iteration(ast), AsgStatement::Iteration(asg)) => {
-                AstStatement::Iteration(self.reduce_iteration(ast, asg)?)
+                AstStatement::Iteration(Box::new(self.reduce_iteration(ast, asg)?))
             }
             (AstStatement::Return(ast), AsgStatement::Return(asg)) => {
                 AstStatement::Return(self.reduce_return(ast, asg)?)
@@ -575,13 +570,8 @@
         if let AsgStatement::Block(asg_block) = asg.result.get() {
             block = self.reduce_block(&ast.block, asg_block)?;
         } else {
-<<<<<<< HEAD
             return Err(LeoError::from(AstError::asg_statement_not_block(
-                &asg.span.as_ref().unwrap(),
-=======
-            return Err(ReducerError::from(CombinerError::asg_statement_not_block(
                 asg.span.as_ref().unwrap(),
->>>>>>> bfc995be
             )));
         }
         let next = match (ast.next.as_ref(), asg.next.get()) {
@@ -690,13 +680,8 @@
         if let AsgStatement::Block(asg_block) = asg.body.get() {
             block = self.reduce_block(&ast.block, asg_block)?;
         } else {
-<<<<<<< HEAD
             return Err(LeoError::from(AstError::asg_statement_not_block(
-                &asg.span.as_ref().unwrap(),
-=======
-            return Err(ReducerError::from(CombinerError::asg_statement_not_block(
                 asg.span.as_ref().unwrap(),
->>>>>>> bfc995be
             )));
         }
 
@@ -789,7 +774,7 @@
                 )
             }
             (AstCircuitMember::CircuitFunction(ast_function), AsgCircuitMember::Function(asg_function)) => {
-                AstCircuitMember::CircuitFunction(self.reduce_function(ast_function, asg_function)?)
+                AstCircuitMember::CircuitFunction(Box::new(self.reduce_function(ast_function, asg_function)?))
             }
             _ => ast.clone(),
         };
