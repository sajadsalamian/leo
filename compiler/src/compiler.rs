// Copyright (C) 2019-2021 Aleo Systems Inc.
// This file is part of the Leo library.

// The Leo library is free software: you can redistribute it and/or modify
// it under the terms of the GNU General Public License as published by
// the Free Software Foundation, either version 3 of the License, or
// (at your option) any later version.

// The Leo library is distributed in the hope that it will be useful,
// but WITHOUT ANY WARRANTY; without even the implied warranty of
// MERCHANTABILITY or FITNESS FOR A PARTICULAR PURPOSE. See the
// GNU General Public License for more details.

// You should have received a copy of the GNU General Public License
// along with the Leo library. If not, see <https://www.gnu.org/licenses/>.

//! Compiles a Leo program from a file path.
use crate::{
    constraints::{generate_constraints, generate_test_constraints},
    errors::CompilerError,
<<<<<<< HEAD
    CompilerOptions, GroupType, Output, OutputFile, TheoremOptions, TypeInferencePhase,
=======
    AstSnapshotOptions,
    CompilerOptions,
    GroupType,
    Output,
    OutputFile,
    TypeInferencePhase,
>>>>>>> e0b586a9
};
pub use leo_asg::{new_context, AsgContext as Context, AsgContext};
use leo_asg::{Asg, AsgPass, FormattedError, Program as AsgProgram};
use leo_ast::{Input, MainInput, Program as AstProgram};
use leo_input::LeoInputParser;
use leo_package::inputs::InputPairs;
use leo_parser::parse_ast;
use leo_state::verify_local_data_commitment;

use snarkvm_dpc::testnet1::{instantiated::Components, parameters::SystemParameters};
use snarkvm_fields::PrimeField;
use snarkvm_r1cs::{ConstraintSynthesizer, ConstraintSystem, SynthesisError};

use sha2::{Digest, Sha256};
use std::{
    fs,
    marker::PhantomData,
    path::{Path, PathBuf},
};

thread_local! {
    static THREAD_GLOBAL_CONTEXT: AsgContext<'static> = {
        let leaked = Box::leak(Box::new(leo_asg::new_alloc_context()));
        leo_asg::new_context(leaked)
    }
}

/// Convenience function to return a leaked thread-local global context. Should only be used for transient programs (like cli).
pub fn thread_leaked_context() -> AsgContext<'static> {
    THREAD_GLOBAL_CONTEXT.with(|f| *f)
}

/// Stores information to compile a Leo program.
#[derive(Clone)]
pub struct Compiler<'a, F: PrimeField, G: GroupType<F>> {
    program_name: String,
    main_file_path: PathBuf,
    output_directory: PathBuf,
    program: AstProgram,
    program_input: Input,
    context: AsgContext<'a>,
    asg: Option<AsgProgram<'a>>,
    options: CompilerOptions,
    ast_snapshot_options: AstSnapshotOptions,
    _engine: PhantomData<F>,
    _group: PhantomData<G>,
}

impl<'a, F: PrimeField, G: GroupType<F>> Compiler<'a, F, G> {
    ///
    /// Returns a new Leo program compiler.
    ///
    pub fn new(
        package_name: String,
        main_file_path: PathBuf,
        output_directory: PathBuf,
        context: AsgContext<'a>,
        options: Option<CompilerOptions>,
        ast_snapshot_options: Option<AstSnapshotOptions>,
    ) -> Self {
        Self {
            program_name: package_name.clone(),
            main_file_path,
            output_directory,
            program: AstProgram::new(package_name),
            program_input: Input::new(),
            asg: None,
            context,
            options: options.unwrap_or_default(),
            ast_snapshot_options: ast_snapshot_options.unwrap_or_default(),
            _engine: PhantomData,
            _group: PhantomData,
        }
    }

    ///
    /// Returns a new `Compiler` from the given main file path.
    ///
    /// Parses and stores a program from the main file path.
    /// Parses and stores all imported programs.
    /// Performs type inference checking on the program and imported programs.
    ///
    pub fn parse_program_without_input(
        package_name: String,
        main_file_path: PathBuf,
        output_directory: PathBuf,
        context: AsgContext<'a>,
        options: Option<CompilerOptions>,
        ast_snapshot_options: Option<AstSnapshotOptions>,
    ) -> Result<Self, CompilerError> {
        let mut compiler = Self::new(
            package_name,
            main_file_path,
            output_directory,
            context,
            options,
            ast_snapshot_options,
        );

        compiler.parse_program()?;

        Ok(compiler)
    }

    pub fn set_options(&mut self, options: CompilerOptions) {
        self.options = options;
    }

    ///
    /// Returns a new `Compiler` from the given main file path.
    ///
    /// Parses and stores program input from from the input file path and state file path
    /// Parses and stores a program from the main file path.
    /// Parses and stores all imported programs.
    /// Performs type inference checking on the program, imported programs, and program input.
    ///
    #[allow(clippy::too_many_arguments)]
    pub fn parse_program_with_input(
        package_name: String,
        main_file_path: PathBuf,
        output_directory: PathBuf,
        input_string: &str,
        input_path: &Path,
        state_string: &str,
        state_path: &Path,
        context: AsgContext<'a>,
        options: Option<CompilerOptions>,
        ast_snapshot_options: Option<AstSnapshotOptions>,
    ) -> Result<Self, CompilerError> {
        let mut compiler = Self::new(
            package_name,
            main_file_path,
            output_directory,
            context,
            options,
            ast_snapshot_options,
        );

        compiler.parse_input(input_string, input_path, state_string, state_path)?;

        compiler.parse_program()?;

        Ok(compiler)
    }

    ///
    /// Parses and stores program input from from the input file path and state file path
    ///
    /// Calls `set_path()` on compiler errors with the given input file path or state file path
    ///
    pub fn parse_input(
        &mut self,
        input_string: &str,
        input_path: &Path,
        state_string: &str,
        state_path: &Path,
    ) -> Result<(), CompilerError> {
        let input_syntax_tree = LeoInputParser::parse_file(&input_string).map_err(|mut e| {
            e.set_path(
                input_path.to_str().unwrap_or_default(),
                &input_string.lines().map(|x| x.to_string()).collect::<Vec<String>>()[..],
            );

            e
        })?;
        let state_syntax_tree = LeoInputParser::parse_file(&state_string).map_err(|mut e| {
            e.set_path(
                state_path.to_str().unwrap_or_default(),
                &state_string.lines().map(|x| x.to_string()).collect::<Vec<String>>()[..],
            );

            e
        })?;

        self.program_input.parse_input(input_syntax_tree).map_err(|mut e| {
            e.set_path(
                input_path.to_str().unwrap_or_default(),
                &input_string.lines().map(|x| x.to_string()).collect::<Vec<String>>()[..],
            );

            e
        })?;
        self.program_input.parse_state(state_syntax_tree).map_err(|mut e| {
            e.set_path(
                state_path.to_str().unwrap_or_default(),
                &state_string.lines().map(|x| x.to_string()).collect::<Vec<String>>()[..],
            );

            e
        })?;

        Ok(())
    }

    ///
    /// Parses and stores the main program file, constructs a syntax tree, and generates a program.
    ///
    /// Parses and stores all programs imported by the main program file.
    ///
    pub fn parse_program(&mut self) -> Result<(), CompilerError> {
        // Load the program file.
        let content = fs::read_to_string(&self.main_file_path)
            .map_err(|e| CompilerError::FileReadError(self.main_file_path.clone(), e))?;

        self.parse_program_from_string(&content)
    }

    ///
    /// Equivalent to parse_and_check_program but uses the given program_string instead of a main
    /// file path.
    ///
    pub fn parse_program_from_string(&mut self, program_string: &str) -> Result<(), CompilerError> {
        // Use the parser to construct the abstract syntax tree (ast).

        let mut ast: leo_ast::Ast = parse_ast(self.main_file_path.to_str().unwrap_or_default(), program_string)?;

        if self.ast_snapshot_options.initial {
            ast.to_json_file(self.output_directory.clone(), "initial_ast.json")?;
        }

        // Preform compiler optimization via canonicalizing AST if its enabled.
        if self.options.canonicalization_enabled {
            ast.canonicalize()?;

            if self.ast_snapshot_options.canonicalized {
                ast.to_json_file(self.output_directory.clone(), "canonicalization_ast.json")?;
            }
        }

        // Store the main program file.
        self.program = ast.into_repr();
        self.program.name = self.program_name.clone();

        tracing::debug!("Program parsing complete\n{:#?}", self.program);

        // Create a new symbol table from the program, imported_programs, and program_input.
        let asg = Asg::new(
            self.context,
            &self.program,
            &mut leo_imports::ImportParser::new(self.main_file_path.clone()),
        )?;

        if self.ast_snapshot_options.type_inferenced {
            let new_ast = TypeInferencePhase::default()
                .phase_ast(&self.program, &asg.clone().into_repr())
                .expect("Failed to produce type inference ast.");
            new_ast.to_json_file(self.output_directory.clone(), "type_inferenced_ast.json")?;
        }

        tracing::debug!("ASG generation complete");

        // Store the ASG.
        self.asg = Some(asg.into_repr());

        self.do_asg_passes().map_err(CompilerError::AsgPassError)?;

        Ok(())
    }

    ///
    /// Run compiler optimization passes on the program in asg format.
    ///
    fn do_asg_passes(&mut self) -> Result<(), FormattedError> {
        assert!(self.asg.is_some());

        // Do constant folding.
        if self.options.constant_folding_enabled {
            let asg = self.asg.take().unwrap();
            self.asg = Some(leo_asg_passes::ConstantFolding::do_pass(asg)?);
        }

        // Do dead code elimination.
        if self.options.dead_code_elimination_enabled {
            let asg = self.asg.take().unwrap();
            self.asg = Some(leo_asg_passes::DeadCodeElimination::do_pass(asg)?);
        }

        Ok(())
    }

    ///
    /// Synthesizes the circuit with program input to verify correctness.
    ///
    pub fn compile_constraints<CS: ConstraintSystem<F>>(&self, cs: &mut CS) -> Result<Output, CompilerError> {
        generate_constraints::<F, G, CS>(cs, &self.asg.as_ref().unwrap(), &self.program_input)
    }

    ///
    /// Synthesizes the circuit for test functions with program input.
    ///
    pub fn compile_test_constraints(self, input_pairs: InputPairs) -> Result<(u32, u32), CompilerError> {
        generate_test_constraints::<F, G>(&self.asg.as_ref().unwrap(), input_pairs, &self.output_directory)
    }

    ///
    /// Returns a SHA256 checksum of the program file.
    ///
    pub fn checksum(&self) -> Result<String, CompilerError> {
        // Read in the main file as string
        let unparsed_file = fs::read_to_string(&self.main_file_path)
            .map_err(|e| CompilerError::FileReadError(self.main_file_path.clone(), e))?;

        // Hash the file contents
        let mut hasher = Sha256::new();
        hasher.update(unparsed_file.as_bytes());
        let hash = hasher.finalize();

        Ok(hex::encode(hash))
    }

    /// TODO (howardwu): Incorporate this for real program executions and intentionally-real
    ///  test executions. Exclude it for test executions on dummy data.
    ///
    /// Verifies the input to the program.
    ///
    pub fn verify_local_data_commitment(
        &self,
        system_parameters: &SystemParameters<Components>,
    ) -> Result<bool, CompilerError> {
        let result = verify_local_data_commitment(system_parameters, &self.program_input)?;

        Ok(result)
    }

    ///
    /// Manually sets main function input.
    ///
    /// Used for testing only.
    ///
    pub fn set_main_input(&mut self, input: MainInput) {
        self.program_input.set_main_input(input);
    }
}

impl<'a, F: PrimeField, G: GroupType<F>> ConstraintSynthesizer<F> for Compiler<'a, F, G> {
    ///
    /// Synthesizes the circuit with program input.
    ///
    fn generate_constraints<CS: ConstraintSystem<F>>(&self, cs: &mut CS) -> Result<(), SynthesisError> {
        let output_directory = self.output_directory.clone();
        let package_name = self.program_name.clone();
        let result = self.compile_constraints(cs).map_err(|e| {
            tracing::error!("{}", e);
            SynthesisError::Unsatisfiable
        })?;

        // Write results to file
        let output_file = OutputFile::new(&package_name);
        output_file
            .write(&output_directory, result.to_string().as_bytes())
            .unwrap();

        Ok(())
    }
}<|MERGE_RESOLUTION|>--- conflicted
+++ resolved
@@ -18,16 +18,7 @@
 use crate::{
     constraints::{generate_constraints, generate_test_constraints},
     errors::CompilerError,
-<<<<<<< HEAD
-    CompilerOptions, GroupType, Output, OutputFile, TheoremOptions, TypeInferencePhase,
-=======
-    AstSnapshotOptions,
-    CompilerOptions,
-    GroupType,
-    Output,
-    OutputFile,
-    TypeInferencePhase,
->>>>>>> e0b586a9
+    AstSnapshotOptions, CompilerOptions, GroupType, Output, OutputFile, TypeInferencePhase,
 };
 pub use leo_asg::{new_context, AsgContext as Context, AsgContext};
 use leo_asg::{Asg, AsgPass, FormattedError, Program as AsgProgram};
